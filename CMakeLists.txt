cmake_minimum_required(VERSION 3.10.0)

cmake_policy(SET CMP0011 NEW)
cmake_policy(SET CMP0025 NEW)
cmake_policy(SET CMP0048 NEW)

list(APPEND CMAKE_MODULE_PATH "${CMAKE_SOURCE_DIR}/cmake/modules/")
list(APPEND CMAKE_MODULE_PATH "${CMAKE_SOURCE_DIR}/cmake/")

### Add defaults for cmake
# These defaults need to be included before the project() call.
include(DefineCMakeDefaults)

If(CMAKE_SOURCE_DIR STREQUAL CMAKE_BINARY_DIR)
  message(FATAL_ERROR "In-source builds are not permitted. Make a separate folder for building:\nmkdir build; cd build; cmake ..\nBefore that, remove the files already created:\nrm -rf CMakeCache.txt CMakeFiles")
endif(CMAKE_SOURCE_DIR STREQUAL CMAKE_BINARY_DIR)

if(DEFINED PROJECT_VERSION)
  project(darktable VERSION ${PROJECT_VERSION} LANGUAGES CXX C)
else()
  # Actual version string will be generated from git later
  project(darktable VERSION 0 LANGUAGES CXX C)
endif()

# Allow forcing the C/CPP compiler that is actually used during the compilation
# to something other than what is used by the cmake run. This is useful when
# the compiler for some reason breaks the initial cmake checks but works fine
# for actually compiling darktable. This allows building darktable using
# afl-clang-fast achieving a >4x speedup in fuzzing.
IF(DEFINED DT_FORCE_C_COMPILER)
  set(CMAKE_C_COMPILER ${DT_FORCE_C_COMPILER})
endif()
IF(DEFINED DT_FORCE_CXX_COMPILER)
  set(CMAKE_CXX_COMPILER ${DT_FORCE_CXX_COMPILER})
endif()

include(DefineOptions.cmake)

# Include GNUInstallDirs, which sets sensible defaults for install directories.
# See https://cmake.org/cmake/help/v3.0/module/GNUInstallDirs.html for further information.
# These values can be easily overridden if required.
# Some defaults are set for OpenBSD as well (info and man pages).

include(GNUInstallDirs)
include(FeatureSummary)

# resolve symbolic links into real path?
get_filename_component(CMAKE_INSTALL_BINDIR_ABS "${CMAKE_INSTALL_FULL_BINDIR}" REALPATH "${CMAKE_INSTALL_PREFIX}")
# get relative paths specific to the system
file(RELATIVE_PATH REL_BIN_TO_LIBDIR    ${CMAKE_INSTALL_FULL_BINDIR} "${CMAKE_INSTALL_FULL_LIBDIR}/darktable")
file(RELATIVE_PATH REL_BIN_TO_SHAREDIR  ${CMAKE_INSTALL_FULL_BINDIR} "${CMAKE_INSTALL_FULL_DATADIR}")
file(RELATIVE_PATH REL_BIN_TO_LOCALEDIR ${CMAKE_INSTALL_FULL_BINDIR} "${CMAKE_INSTALL_FULL_LOCALEDIR}")
set(REL_BIN_TO_DATADIR  "${REL_BIN_TO_SHAREDIR}/darktable")
set(DARKTABLE_BINDIR    "${CMAKE_BINARY_DIR}/${CMAKE_INSTALL_BINDIR}")
set(DARKTABLE_LIBDIR    "${DARKTABLE_BINDIR}/${REL_BIN_TO_LIBDIR}")
set(DARKTABLE_SHAREDIR  "${DARKTABLE_BINDIR}/${REL_BIN_TO_SHAREDIR}")
set(DARKTABLE_DATADIR   "${DARKTABLE_BINDIR}/${REL_BIN_TO_DATADIR}") # DATAROOTDIR == DATADIR # darktablerc, themes, icons, ... Cannot use ${CMAKE_BINDIR}/data because not everything resides there. Like icons (pixmaps)
set(DARKTABLE_LOCALEDIR "${DARKTABLE_BINDIR}/${REL_BIN_TO_LOCALEDIR}")

# https://medium.com/@alasher/colored-c-compiler-output-with-ninja-clang-gcc-10bfe7f2b949
if(${FORCE_COLORED_OUTPUT})
  if("${CMAKE_CXX_COMPILER_ID}" STREQUAL "GNU")
    add_compile_options(-fdiagnostics-color=always)
  elseif("${CMAKE_CXX_COMPILER_ID}" STREQUAL "Clang")
    add_compile_options(-fcolor-diagnostics)
  endif()
endif()

# Whether to use relative paths for the build RPATH
if (APPLE)
    set(CMAKE_MACOSX_RPATH ON)
    set(CMAKE_INSTALL_LIBDIR_RPATH @loader_path/../${CMAKE_INSTALL_LIBDIR}/darktable)
else()
    set(CMAKE_INSTALL_LIBDIR_RPATH $ORIGIN/../${CMAKE_INSTALL_LIBDIR}/darktable)
endif()

if (USE_OPENMP)
    if (CMAKE_CXX_COMPILER_ID STREQUAL "Clang" OR
        CMAKE_CXX_COMPILER_ID STREQUAL "AppleClang")

        # Clang has an option to specify the OpenMP standard to use. Specify it.
        # FIXME: Implement this in FindOpenMP.cmake
        set(OPENMP_VERSION_SPECIFIER "-fopenmp-version=45")

        set(CMAKE_C_FLAGS "${CMAKE_C_FLAGS} ${OPENMP_VERSION_SPECIFIER}")
        set(CMAKE_CXX_FLAGS "${CMAKE_CXX_FLAGS} ${OPENMP_VERSION_SPECIFIER}")
    endif()

    find_package(OpenMP 4.5 REQUIRED)
endif()

# Check for base threading library
set(CMAKE_THREAD_PREFER_PTHREAD TRUE)
find_package(Threads REQUIRED)

# Fail if returned library is not pthread
if (NOT CMAKE_USE_PTHREADS_INIT)
    message(FATAL_ERROR "POSIX threads: not found")
endif()

include(ConfigureChecks.cmake)

include(CheckCCompilerFlag)

# Check if this is source package build
if(NOT EXISTS ${CMAKE_SOURCE_DIR}/.git)
  set(SOURCE_PACKAGE 1)
else()
  set(SOURCE_PACKAGE 0)
endif()

if(BUILD_SSE2_CODEPATHS)
  CHECK_C_COMPILER_FLAG("-msse2" _MSSE2)
  if(NOT _MSSE2)
    MESSAGE(WARNING "Building of SSE2-optimized codepaths is enabled, but the compiler does not understand -msse2.")
    set(BUILD_SSE2_CODEPATHS OFF)
  endif()
endif()

MESSAGE(STATUS "Building SSE2-optimized codepaths: ${BUILD_SSE2_CODEPATHS}")

#
# Set platform defaults...
#
if(APPLE)
	message("-- Mac OS X build detected, setting default features")

	# prefer macports and/or user-installed libraries over system ones
	LIST(APPEND CMAKE_PREFIX_PATH /opt/local /usr/local)
	set(CMAKE_FIND_FRAMEWORK "LAST")
	# except libstdc++ (only one linked via -l flag, not full path)
	set(CMAKE_EXE_LINKER_FLAGS "${CMAKE_EXE_LINKER_FLAGS} -L/usr/lib")
	set(CMAKE_SHARED_LINKER_FLAGS "${CMAKE_SHARED_LINKER_FLAGS} -L/usr/lib")
	set(CMAKE_MODULE_LINKER_FLAGS "${CMAKE_MODULE_LINKER_FLAGS} -L/usr/lib")

	set(CMAKE_C_FLAGS "${CMAKE_C_FLAGS} -D_DARWIN_C_SOURCE")
	set(CMAKE_CXX_FLAGS "${CMAKE_CXX_FLAGS} -D_DARWIN_C_SOURCE")
	add_definitions("-DOS_OBJECT_USE_OBJC=0")
endif(APPLE)

include(compiler-versions)

if(WIN32)
  message("-- Win32 build detected, setting default features")
  set(CMAKE_FIND_LIBRARY_SUFFIXES .dll ${CMAKE_FIND_LIBRARY_SUFFIXES})
  set(USE_COLORD OFF)
  set(USE_KWALLET OFF)
  set(BUILD_CMSTEST OFF)
  set(BUILD_PRINT OFF)
  set(TESTBUILD_OPENCL_PROGRAMS OFF)
  if(BUILD_MSYS2_INSTALL)
    add_definitions(-DMSYS2_INSTALL)
  endif()
endif(WIN32)


#
# Set package version
#
file(MAKE_DIRECTORY "${DARKTABLE_BINDIR}/") # the bin/ subdirectory won't exist yet

# adds custom command to generate header containing version info.
# takes 1 optional parameter - version override.
function(generate_version_gen_c)
  if(ARGC EQUAL 2)
    # if a version override was specified, use it
    set(_VERSION "${ARGV0}")
    set(_TYPE "${ARGV1}")
  else()
    # else, the tool will autodetect the version
    set(_VERSION "")
    set(_TYPE "git checkout")
  endif()

  add_custom_target(
    create_version_gen ALL
    COMMAND sh ${CMAKE_SOURCE_DIR}/tools/create_version_c.sh ${DARKTABLE_BINDIR}/version_gen.c ${_VERSION}
    DEPENDS ${CMAKE_SOURCE_DIR}/tools/create_version_c.sh
    WORKING_DIRECTORY ${CMAKE_SOURCE_DIR}
    COMMENT "Updating version string (${_TYPE})"
    VERBATIM # else might break when export-subst was needed but did not happen
  )
endfunction(generate_version_gen_c)

if(DEFINED PROJECT_VERSION AND PROJECT_VERSION VERSION_GREATER 0)
  #project version is defined by -D on the cmake command line
  # only use that value, do not update it at make time
  generate_version_gen_c(${PROJECT_VERSION} "version override")
else(DEFINED PROJECT_VERSION AND PROJECT_VERSION VERSION_GREATER 0)
  if(NOT SOURCE_PACKAGE) # i.e., a git checkout
    # this part is setting the corresponding CMake variable which gets used for example when creating a source package
    execute_process(
      COMMAND sh ${CMAKE_SOURCE_DIR}/tools/get_git_version_string.sh OUTPUT_STRIP_TRAILING_WHITESPACE
      OUTPUT_VARIABLE PROJECT_VERSION
      WORKING_DIRECTORY ${CMAKE_SOURCE_DIR})
    # FIXME: PROJECT_VERSION will not be updated automatically, until you rerun cmake
    generate_version_gen_c()
  else(NOT SOURCE_PACKAGE)
    if(NOT EXISTS ${CMAKE_SOURCE_DIR}/src/version_gen.c)
      # should be expanded by git archive due to export-subst in .gitattributes
      set(PROJECT_VERSION "archive-$Format:%H$")
      # but was it expanded?
      if(PROJECT_VERSION MATCHES Format)
        set(PROJECT_VERSION "unknown-version")
      endif(PROJECT_VERSION MATCHES Format)
      generate_version_gen_c(${PROJECT_VERSION} "source package")
    else(NOT EXISTS ${CMAKE_SOURCE_DIR}/src/version_gen.c)
      # no need to create version_gen.c if it's already shipped. that is for example the case with our release tarballs
      execute_process(
        COMMAND sh ${CMAKE_SOURCE_DIR}/tools/parse_version_c.sh ${CMAKE_SOURCE_DIR}/src/version_gen.c OUTPUT_STRIP_TRAILING_WHITESPACE
        OUTPUT_VARIABLE PROJECT_VERSION
        WORKING_DIRECTORY ${CMAKE_SOURCE_DIR}
      )
      # FIXME: (irrelevant) PROJECT_VERSION will not be updated automatically, until you rerun cmake
      # but generate_version target expects it to be in build dir, so we need to copy it
      add_custom_target(
        create_version_gen ALL
        COMMAND ${CMAKE_COMMAND} -E copy ${CMAKE_SOURCE_DIR}/src/version_gen.c ${DARKTABLE_BINDIR}/version_gen.c
        DEPENDS ${CMAKE_SOURCE_DIR}/src/version_gen.c
        WORKING_DIRECTORY ${CMAKE_SOURCE_DIR}
        COMMENT "Updating version string (source package) - ${PROJECT_VERSION}"
      )
    endif(NOT EXISTS ${CMAKE_SOURCE_DIR}/src/version_gen.c)
  endif(NOT SOURCE_PACKAGE)
endif(DEFINED PROJECT_VERSION AND PROJECT_VERSION VERSION_GREATER 0)

# needed to make sure that version string is actually updated.
add_custom_command(
  OUTPUT ${DARKTABLE_BINDIR}/version_gen.c
  COMMAND ${CMAKE_COMMAND} -E echo
  DEPENDS create_version_gen
  WORKING_DIRECTORY ${CMAKE_SOURCE_DIR}
)

# WARNING: no target should reference version_gen.c directly. instead, they should add_dependencies(yourtarget generate_version)
add_custom_target(
  generate_version ALL
  DEPENDS ${DARKTABLE_BINDIR}/version_gen.c
  WORKING_DIRECTORY ${CMAKE_SOURCE_DIR}
)

# Add a sensible build type default and warning because empty means no optimization and no debug info.
if(NOT CMAKE_BUILD_TYPE)
	message("WARNING: CMAKE_BUILD_TYPE is not defined!\n         Defaulting to CMAKE_BUILD_TYPE=RelWithDebInfo. Use ccmake to set a proper value.")
	SET(CMAKE_BUILD_TYPE RelWithDebInfo CACHE STRING "Choose the type of build, options are: None Debug Release RelWithDebInfo MinSizeRel." FORCE)
endif(NOT CMAKE_BUILD_TYPE)

if(CMAKE_BUILD_TYPE MATCHES "^[Dd][Ee][Bb][Uu][Gg]$" AND SOURCE_PACKAGE)
  message(FATAL_ERROR "ERROR: Debug build type most likely isn't what you want, use RelWithDebInfo instead. If you're absolutely sure that this is what you want then just comment out this line.")
endif()

include(compiler-warnings)
include(windows-macros)

# we need some external programs for building darktable
message(STATUS "Looking for external programs")
set(EXTERNAL_PROGRAMS_FOUND 1)

# we need perl for introspection
find_program(perl_BIN perl)
if(${perl_BIN} STREQUAL "perl_BIN-NOTFOUND")
  message(STATUS "Missing perl")
  set(EXTERNAL_PROGRAMS_FOUND 0)
else(${perl_BIN} STREQUAL "perl_BIN-NOTFOUND")
  message(STATUS "Found perl")
endif(${perl_BIN} STREQUAL "perl_BIN-NOTFOUND")

# we need intltool-merge for darktable.desktop
find_program(intltool_merge_BIN intltool-merge)
if(${intltool_merge_BIN} STREQUAL "intltool_merge_BIN-NOTFOUND")
  message(STATUS "Missing intltool-merge")
  set(EXTERNAL_PROGRAMS_FOUND 0)
else(${intltool_merge_BIN} STREQUAL "intltool_merge_BIN-NOTFOUND")
  message(STATUS "Found intltool-merge")
endif(${intltool_merge_BIN} STREQUAL "intltool_merge_BIN-NOTFOUND")

# we need desktop-file-validate to check darktable.desktop
find_program(desktop_file_validate_BIN desktop-file-validate)
if(${desktop_file_validate_BIN} STREQUAL "desktop_file_validate_BIN-NOTFOUND")
  message(STATUS "Missing desktop-file-validate, problems in darktable.desktop might go unnoticed")
  set(VALIDATE_DESKTOP_FILE 0)
else(${desktop_file_validate_BIN} STREQUAL "desktop_file_validate_BIN-NOTFOUND")
  message(STATUS "Found desktop-file-validate")
  set(VALIDATE_DESKTOP_FILE 1)
endif(${desktop_file_validate_BIN} STREQUAL "desktop_file_validate_BIN-NOTFOUND")

# we need appstream-util to check darktable.appdata.xml
if(VALIDATE_APPDATA_FILE)
  find_program(appstream_util_BIN appstream-util)
  if(${appstream_util_BIN} STREQUAL "appstream_util_BIN-NOTFOUND")
    message(STATUS "Missing appstream-util, problems in darktable.appdata.xml might go unnoticed")
    set(VALIDATE_APPDATA_FILE OFF)
  else(${appstream_util_BIN} STREQUAL "appstream_util_BIN-NOTFOUND")
    message(STATUS "Found appstream-util")
  endif(${appstream_util_BIN} STREQUAL "appstream_util_BIN-NOTFOUND")
endif(VALIDATE_APPDATA_FILE)

if(TESTBUILD_OPENCL_PROGRAMS)
  set(TESTBUILD_OPENCL_PROGRAMS OFF)

  macro(find_llvm versions)
    foreach(version ${versions})
      find_package(LLVM ${version} CONFIG)
      if(LLVM_FOUND)
        break()
      endif()
    endforeach()
  endmacro()

  # 3.9 is the first version with which this works.
  find_llvm("13;12;11;10;9;8;7;6.0;5.0;4.0;3.9")

  if (LLVM_FOUND)
    message(STATUS "Found LLVM ${LLVM_PACKAGE_VERSION}")

    find_program(CLANG_OPENCL_COMPILER
      NAMES clang-${LLVM_VERSION_MAJOR}.${LLVM_VERSION_MINOR} clang-${LLVM_PACKAGE_VERSION} clang${LLVM_VERSION_MAJOR}${LLVM_VERSION_MINOR} clang-${LLVM_VERSION_MAJOR} clang${LLVM_VERSION_MAJOR}
    )

    if (NOT ${CLANG_OPENCL_COMPILER} STREQUAL "CLANG_OPENCL_COMPILER-NOTFOUND")
      message(STATUS "Found clang compiler - ${CLANG_OPENCL_COMPILER}")

      find_path(CLANG_OPENCL_INCLUDE_DIR opencl-c.h
        HINTS ${LLVM_INSTALL_PREFIX}/lib/clang ${LLVM_INSTALL_PREFIX}/lib64/clang
        PATH_SUFFIXES include ${LLVM_PACKAGE_VERSION}/include
        NO_DEFAULT_PATH
      )

      if (NOT ${CLANG_OPENCL_INCLUDE_DIR} STREQUAL "CLANG_OPENCL_INCLUDE_DIR-NOTFOUND")
        message(STATUS "Found clang opencl-c.h header in ${CLANG_OPENCL_INCLUDE_DIR}")
        set(TESTBUILD_OPENCL_PROGRAMS ON)
      else()
        message(WARNING "Could not find clang opencl-c.h header include dir")
        message(WARNING "Test-compilation of OpenCL programs can not be done.")
      endif()
    else()
      message(WARNING "Could not find appropriate clang compiler")
      message(WARNING "Test-compilation of OpenCL programs can not be done.")
    endif()
  else()
    message(WARNING "Could not find LLVM 3.9+")
    message(WARNING "Test-compilation of OpenCL programs can not be done.")
  endif()
endif()

if(USE_OPENCL AND TESTBUILD_OPENCL_PROGRAMS)
  message(STATUS "Will be able to test-compile OpenCL programs. Nice.")
elseif(USE_OPENCL)
  message(STATUS "Test-compilation of OpenCL programs is disabled.")
endif()

# we need jsonschema to check noiseprofiles.json
find_program(jsonschema_BIN jsonschema)
if(${jsonschema_BIN} STREQUAL "jsonschema_BIN-NOTFOUND")
  message(STATUS "Missing jsonschema, problems in noiseprofiles.json might go unnoticed")
  set(VALIDATE_JSON 0)
else(${jsonschema_BIN} STREQUAL "jsonschema_BIN-NOTFOUND")
  message(STATUS "Found jsonschema")
  set(VALIDATE_JSON 1)
endif(${jsonschema_BIN} STREQUAL "jsonschema_BIN-NOTFOUND")

# we need an XSLT interpreter to generate preferences_gen.h and darktablerc
find_program(Xsltproc_BIN xsltproc)
if(${Xsltproc_BIN} STREQUAL "Xsltproc_BIN-NOTFOUND")
  message(STATUS "Missing xsltproc")
  find_program(Saxon_BIN saxon-xslt)
  if(${Saxon_BIN} STREQUAL "Saxon_BIN-NOTFOUND")
    message(STATUS "Missing Saxon-XSLT")
    message(STATUS "No XSLT interpreter found")
    set(EXTERNAL_PROGRAMS_FOUND 0)
  else(${Saxon_BIN} STREQUAL "Saxon_BIN-NOTFOUND")
    message(STATUS "Found Saxon-XSLT")
  endif(${Saxon_BIN} STREQUAL "Saxon_BIN-NOTFOUND")
else(${Xsltproc_BIN} STREQUAL "Xsltproc_BIN-NOTFOUND")
  message(STATUS "Found xsltproc")
endif(${Xsltproc_BIN} STREQUAL "Xsltproc_BIN-NOTFOUND")

# do we have xmllint?
if(USE_XMLLINT)
  find_program(Xmllint_BIN xmllint)
  if(${Xmllint_BIN} STREQUAL "Xmllint_BIN-NOTFOUND")
    message(STATUS "Missing xmllint")
    set(USE_XMLLINT OFF)
  else(${Xmllint_BIN} STREQUAL "Xmllint_BIN-NOTFOUND")
    message(STATUS "Found xmllint")
  endif(${Xmllint_BIN} STREQUAL "Xmllint_BIN-NOTFOUND")
endif(USE_XMLLINT)

find_program(exiftool_BIN exiftool)
if(${exiftool_BIN} STREQUAL "exiftool_BIN-NOTFOUND")
  message(STATUS "Missing exiftool")
  set(HAVE_EXIFTOOL 0)
else()
  message(STATUS "Found exiftool")
  set(HAVE_EXIFTOOL 1)
endif()

# done with looking for programs
if(NOT EXTERNAL_PROGRAMS_FOUND)
  message(FATAL_ERROR "Some external programs couldn't be found")
else(NOT EXTERNAL_PROGRAMS_FOUND)
  message(STATUS "All external programs found")
endif(NOT EXTERNAL_PROGRAMS_FOUND)

# The path can be modified by setting CMAKE_INSTALL_LOCALEDIR
if(USE_NLS)
    find_package(Gettext)
    if(GETTEXT_MSGFMT_EXECUTABLE)
        message(STATUS "Found msgfmt to convert .po file. Translation enabled")
        add_subdirectory(po)
    else()
        message(STATUS "Cannot find msgfmt to convert .po file. Translation won't be enabled")
    endif()
endif(USE_NLS)

# needed to generate file "preferences_gen.h" accordingly
if(USE_OPENCL)
	SET(HAVE_OPENCL 1)
else()
	SET(HAVE_OPENCL 0)
endif(USE_OPENCL)

if(NOT SOURCE_PACKAGE AND NOT (CMAKE_VERSION VERSION_LESS 3.3) AND DEFINED ENV{_DO_IWYU})
  find_program(iwyu_path NAMES include-what-you-use iwyu)

  if(iwyu_path)
    set(DT_CMAKE_INCLUDE_WHAT_YOU_USE ${iwyu_path} -Xiwyu --mapping_file=${CMAKE_SOURCE_DIR}/iwyu.imp -Xiwyu --prefix_header_includes=add)
  endif()

  find_program(iwyu_tool_path NAMES iwyu_tool.py)
  if (iwyu_tool_path)
    add_custom_command(
      OUTPUT "${CMAKE_BINARY_DIR}/iwyu.log"
      COMMAND "${iwyu_tool_path}" -v -p "${CMAKE_BINARY_DIR}"
              -- --mapping_file=${CMAKE_SOURCE_DIR}/iwyu.imp
              --prefix_header_includes=add 2>
              "${CMAKE_BINARY_DIR}/iwyu.log"
      WORKING_DIRECTORY "${CMAKE_BINARY_DIR}"
      COMMENT "Running include-what-you-use tool"
      VERBATIM
    )
    add_custom_target(iwyu
      DEPENDS "${CMAKE_BINARY_DIR}/iwyu.log"
      VERBATIM
    )
  endif()

  find_program(fix_includes_path NAMES fix_includes.py)
  if (fix_includes_path)
    add_custom_target(iwyu_fix
      COMMAND "${fix_includes_path}" --noblank_lines --comments
              --nosafe_headers < "${CMAKE_BINARY_DIR}/iwyu.log" || true
      COMMAND ${CMAKE_COMMAND} -E remove "${CMAKE_BINARY_DIR}/iwyu.log"
      DEPENDS "${CMAKE_BINARY_DIR}/iwyu.log"
      WORKING_DIRECTORY "${CMAKE_BINARY_DIR}"
      COMMENT "Running include-what-you-use fix_includes tool"
      VERBATIM
    )
  endif()
endif()

if(BUILD_TESTING)
  find_package(cmocka 1.1.0 CONFIG REQUIRED)
  include(AddCMockaTest)
  include(AddCMockaMockTest)
  include_directories(${CMOCKA_INCLUDE_DIR} include)
endif(BUILD_TESTING)

<<<<<<< HEAD
# we need some specific functions:
=======
#
# Test SSE level
#
# if(NOT USE_SSE_FLAG)
# 	set(SSE_C_TESTS "sse4" "sse3" "sse2" "sse")
# 	message("-- Checking SSE instructions support by current CPU")
# 	foreach(sse_test ${SSE_C_TESTS})
# 		if(NOT SSE_FOUND)
# 			if(WIN32)
# 				set(SSE_CHECK_COMMAND "FAILURE")
# 			elseif(APPLE)
# 				set(SSE_CHECK_COMMAND sysctl -a | grep ${sse_test})
# 			else()#other os
# 				set(SSE_CHECK_COMMAND grep ${sse_test} /proc/cpuinfo)
# 			endif(WIN32)
# 			execute_process(COMMAND ${SSE_CHECK_COMMAND} RESULT_VARIABLE ret_var OUTPUT_VARIABLE out_var)
#
# 			if(ret_var EQUAL 0) # grep returns 0 on success
# 				set(SSE_FOUND TRUE)
# 				message("--  ${sse_test} detected and working.")
# 				set(USE_SSE_SET ${sse_test})
# 			endif(ret_var EQUAL 0)
#
# 		endif(NOT SSE_FOUND)
# 	endforeach(sse_test)
# endif(NOT USE_SSE_FLAG)
#
# # set the SSE
# if(USE_SSE_SET)
# 	set(CMAKE_C_FLAGS ${CMAKE_C_FLAGS} "-m${USE_SSE_SET}")
# endif(USE_SSE_SET)

# we need some specific functions/macros outside of ANSI C:
>>>>>>> f1da10c5
if(NOT WIN32)
    if(CMAKE_SYSTEM MATCHES "SunOS.*")
        add_definitions("-D_XOPEN_SOURCE=600")
    else()
        add_definitions("-D_XOPEN_SOURCE=700")
    endif(CMAKE_SYSTEM MATCHES "SunOS.*")
else()
    add_definitions("-D_USE_MATH_DEFINES")
endif()

# Set default component name - that way external modules like RawSpeed will install their
# materials under the default component and not under 'Unspecified'
set(CMAKE_INSTALL_DEFAULT_COMPONENT_NAME DTApplication)

# lets continue into build directories
include(data/supported_extensions.cmake) # this file needs to be included first as it gets amended in bin/
add_subdirectory(src "${DARKTABLE_BINDIR}") # directory needs to be there before data directory so that the correct CSS file gets installed
add_subdirectory(data "${DARKTABLE_DATADIR}")
add_subdirectory(doc)
add_subdirectory(tools "${DARKTABLE_DATADIR}/tools")

# This contains fixup_bundle
# And adding a separate subderectory as a last one will make sure
# that fixup_bundle will run _after_ all files has been installed
add_subdirectory(packaging)

include(cmake/darktable-packaging.cmake)

# uninstall target
configure_file(
    "${CMAKE_CURRENT_SOURCE_DIR}/cmake/cmake_uninstall.cmake.in"
    "${CMAKE_CURRENT_BINARY_DIR}/cmake_uninstall.cmake"
    IMMEDIATE @ONLY)

add_custom_target(uninstall
    COMMAND ${CMAKE_COMMAND} -P ${CMAKE_CURRENT_BINARY_DIR}/cmake_uninstall.cmake)

feature_summary(WHAT ALL)<|MERGE_RESOLUTION|>--- conflicted
+++ resolved
@@ -466,43 +466,7 @@
   include_directories(${CMOCKA_INCLUDE_DIR} include)
 endif(BUILD_TESTING)
 
-<<<<<<< HEAD
 # we need some specific functions:
-=======
-#
-# Test SSE level
-#
-# if(NOT USE_SSE_FLAG)
-# 	set(SSE_C_TESTS "sse4" "sse3" "sse2" "sse")
-# 	message("-- Checking SSE instructions support by current CPU")
-# 	foreach(sse_test ${SSE_C_TESTS})
-# 		if(NOT SSE_FOUND)
-# 			if(WIN32)
-# 				set(SSE_CHECK_COMMAND "FAILURE")
-# 			elseif(APPLE)
-# 				set(SSE_CHECK_COMMAND sysctl -a | grep ${sse_test})
-# 			else()#other os
-# 				set(SSE_CHECK_COMMAND grep ${sse_test} /proc/cpuinfo)
-# 			endif(WIN32)
-# 			execute_process(COMMAND ${SSE_CHECK_COMMAND} RESULT_VARIABLE ret_var OUTPUT_VARIABLE out_var)
-#
-# 			if(ret_var EQUAL 0) # grep returns 0 on success
-# 				set(SSE_FOUND TRUE)
-# 				message("--  ${sse_test} detected and working.")
-# 				set(USE_SSE_SET ${sse_test})
-# 			endif(ret_var EQUAL 0)
-#
-# 		endif(NOT SSE_FOUND)
-# 	endforeach(sse_test)
-# endif(NOT USE_SSE_FLAG)
-#
-# # set the SSE
-# if(USE_SSE_SET)
-# 	set(CMAKE_C_FLAGS ${CMAKE_C_FLAGS} "-m${USE_SSE_SET}")
-# endif(USE_SSE_SET)
-
-# we need some specific functions/macros outside of ANSI C:
->>>>>>> f1da10c5
 if(NOT WIN32)
     if(CMAKE_SYSTEM MATCHES "SunOS.*")
         add_definitions("-D_XOPEN_SOURCE=600")
