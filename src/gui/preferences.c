--- conflicted
+++ resolved
@@ -28,21 +28,14 @@
 #include "libs/lib.h"
 #include "preferences_gen.h"
 
-<<<<<<< HEAD
-=======
 #define ICON_SIZE 13
 
->>>>>>> fc8998b9
 typedef struct dt_gui_presets_edit_dialog_t
 {
   GtkTreeView *tree; // CHANGED!
   gint rowid; // CHANGED!
-<<<<<<< HEAD
-  GtkEntry *name, *description;
-=======
   GtkLabel *name;
   GtkEntry *description;
->>>>>>> fc8998b9
   GtkCheckButton *autoapply, *filter;
   GtkBox *details;
   GtkEntry *model, *maker, *lens;
@@ -76,11 +69,7 @@
 // Values for the accelerators/presets treeview
 
 enum {A_ACCEL_COLUMN, A_BINDING_COLUMN, A_TRANS_COLUMN, A_N_COLUMNS};
-<<<<<<< HEAD
-enum {P_ROWID_COLUMN, P_OPERATION_COLUMN, P_MODULE_COLUMN, P_NAME_COLUMN, P_DESCRIPTION_COLUMN, P_MODEL_COLUMN, P_MAKER_COLUMN, P_LENS_COLUMN, P_ISO_COLUMN, P_EXPOSURE_COLUMN, P_APERTURE_COLUMN, P_FOCAL_LENGTH_COLUMN, P_AUTOAPPLY_COLUMN, P_ENABLED_COLUMN, P_EDITABLE_COLUMN, P_N_COLUMNS};
-=======
 enum {P_ROWID_COLUMN, P_OPERATION_COLUMN, P_MODULE_COLUMN, P_EDITABLE_COLUMN, P_NAME_COLUMN, P_MODEL_COLUMN, P_MAKER_COLUMN, P_LENS_COLUMN, P_ISO_COLUMN, P_EXPOSURE_COLUMN, P_APERTURE_COLUMN, P_FOCAL_LENGTH_COLUMN, P_AUTOAPPLY_COLUMN, P_N_COLUMNS};
->>>>>>> fc8998b9
 
 static void init_tab_presets(GtkWidget *book);
 static void init_tab_accels(GtkWidget *book);
@@ -114,10 +103,6 @@
 
 static void edit_preset (GtkTreeView * tree, const gint rowid, const gchar * name, const gchar * module);
 static void edit_preset_response(GtkDialog *dialog, gint response_id, dt_gui_presets_edit_dialog_t *g);
-<<<<<<< HEAD
-
-static GtkWidget *_preferences_dialog;
-=======
 
 static GtkWidget *_preferences_dialog;
 
@@ -224,7 +209,6 @@
   g_signal_connect(G_OBJECT(labelev), "button-press-event", G_CALLBACK(reset_language_widget), (gpointer)widget);
 }
 */
->>>>>>> fc8998b9
 
 void dt_gui_preferences_show()
 {
@@ -268,9 +252,6 @@
   sqlite3_stmt *stmt;
   gchar *last_module = NULL;
 
-<<<<<<< HEAD
-  DT_DEBUG_SQLITE3_PREPARE_V2(dt_database_get(darktable.db), "select rowid, name, description, operation, enabled, autoapply, model, maker, lens, iso_min, iso_max, exposure_min, exposure_max, aperture_min, aperture_max, focal_length_min, focal_length_max, writeprotect from presets order by operation,name", -1, &stmt, NULL);
-=======
   // Create a GdkPixbuf with a cairo drawing.
   // WARNING: In general, this doesn't work as the pixel format of GDK and cairo differs. But in our case with a monochrome icon that doesn't matter. :-)
   // lock
@@ -291,29 +272,10 @@
                                                     ICON_SIZE, cairo_image_surface_get_stride(check_cst), NULL, NULL);
 
   DT_DEBUG_SQLITE3_PREPARE_V2(dt_database_get(darktable.db), "select rowid, name, operation, autoapply, model, maker, lens, iso_min, iso_max, exposure_min, exposure_max, aperture_min, aperture_max, focal_length_min, focal_length_max, writeprotect from presets order by operation,name", -1, &stmt, NULL);
->>>>>>> fc8998b9
   while(sqlite3_step(stmt) == SQLITE_ROW)
   {
     gint rowid                  = sqlite3_column_int(stmt, 0);
     gchar* name                 = (gchar*) sqlite3_column_text(stmt, 1);
-<<<<<<< HEAD
-    gchar* description          = (gchar*) sqlite3_column_text(stmt, 2);
-    gchar* operation            = (gchar*) sqlite3_column_text(stmt, 3);
-    const gboolean enabled      = (sqlite3_column_int(stmt, 4)==0 ? FALSE : TRUE);
-    const gboolean autoapply    = (sqlite3_column_int(stmt, 5)==0 ? FALSE : TRUE);
-    gchar* model                = (gchar*) sqlite3_column_text(stmt, 6);
-    gchar* maker                = (gchar*) sqlite3_column_text(stmt, 7);
-    gchar* lens                 = (gchar*) sqlite3_column_text(stmt, 8);
-    int iso_min                 = sqlite3_column_double(stmt, 9);
-    int iso_max                 = sqlite3_column_double(stmt, 10);
-    float exposure_min          = sqlite3_column_double(stmt, 11);
-    float exposure_max          = sqlite3_column_double(stmt, 12);
-    float aperture_min          = sqlite3_column_double(stmt, 13);
-    float aperture_max          = sqlite3_column_double(stmt, 14);
-    int focal_length_min        = sqlite3_column_double(stmt, 15);
-    int focal_length_max        = sqlite3_column_double(stmt, 16);
-    const gboolean writeprotect = (sqlite3_column_int(stmt, 17)==0 ? FALSE : TRUE);
-=======
     gchar* operation            = (gchar*) sqlite3_column_text(stmt, 2);
     const gboolean autoapply    = (sqlite3_column_int(stmt, 3)==0 ? FALSE : TRUE);
     gchar* model                = (gchar*) sqlite3_column_text(stmt, 4);
@@ -328,17 +290,13 @@
     int focal_length_min        = sqlite3_column_double(stmt, 13);
     int focal_length_max        = sqlite3_column_double(stmt, 14);
     const gboolean writeprotect = (sqlite3_column_int(stmt, 15)==0 ? FALSE : TRUE);
->>>>>>> fc8998b9
 
     gchar *iso, *exposure, *aperture, *focal_length;
     int min, max;
 
     gchar *module             = dt_iop_get_localized_name(operation);
     if(module == NULL) module = dt_lib_get_localized_name(operation);
-<<<<<<< HEAD
-=======
     if(module == NULL) module = g_strdup(operation);
->>>>>>> fc8998b9
 
     if(iso_min == 0.0 && iso_max == 51200.0)
       iso = g_strdup("%");
@@ -373,13 +331,8 @@
                          P_ROWID_COLUMN, 0,
                          P_OPERATION_COLUMN, "",
                          P_MODULE_COLUMN, _(module),
-<<<<<<< HEAD
-                         P_NAME_COLUMN, "",
-                         P_DESCRIPTION_COLUMN, "",
-=======
                          P_EDITABLE_COLUMN, NULL,
                          P_NAME_COLUMN, "",
->>>>>>> fc8998b9
                          P_MODEL_COLUMN, "",
                          P_MAKER_COLUMN, "",
                          P_LENS_COLUMN, "",
@@ -387,13 +340,7 @@
                          P_EXPOSURE_COLUMN, "",
                          P_APERTURE_COLUMN, "",
                          P_FOCAL_LENGTH_COLUMN, "",
-<<<<<<< HEAD
-                         P_AUTOAPPLY_COLUMN, "",
-                         P_ENABLED_COLUMN, "",
-                         P_EDITABLE_COLUMN, "",
-=======
                          P_AUTOAPPLY_COLUMN, NULL,
->>>>>>> fc8998b9
                          -1);
       g_free(last_module);
       last_module = g_strdup(operation);
@@ -405,13 +352,8 @@
                          P_ROWID_COLUMN, rowid,
                          P_OPERATION_COLUMN, operation,
                          P_MODULE_COLUMN, "",
-<<<<<<< HEAD
-                         P_NAME_COLUMN, name,
-                         P_DESCRIPTION_COLUMN, description,
-=======
                          P_EDITABLE_COLUMN, writeprotect?lock_pixbuf:NULL,
                          P_NAME_COLUMN, name,
->>>>>>> fc8998b9
                          P_MODEL_COLUMN, model,
                          P_MAKER_COLUMN, maker,
                          P_LENS_COLUMN, lens,
@@ -419,22 +361,11 @@
                          P_EXPOSURE_COLUMN, exposure,
                          P_APERTURE_COLUMN, aperture,
                          P_FOCAL_LENGTH_COLUMN, focal_length,
-<<<<<<< HEAD
-                         P_AUTOAPPLY_COLUMN, autoapply?"x":"",
-                         P_ENABLED_COLUMN, enabled?"x":"",
-                         P_EDITABLE_COLUMN, writeprotect?"":"x",
-=======
                          P_AUTOAPPLY_COLUMN, autoapply?check_pixbuf:NULL,
->>>>>>> fc8998b9
                       -1);
 
   }
   sqlite3_finalize(stmt);
-<<<<<<< HEAD
-}
-
-//TODO: - add nice icons instead of the x's.
-=======
 
   g_object_unref(lock_pixbuf);
   cairo_surface_destroy(lock_cst);
@@ -442,26 +373,16 @@
   cairo_surface_destroy(check_cst);
 }
 
->>>>>>> fc8998b9
 static void init_tab_presets(GtkWidget *book)
 {
   GtkWidget *alignment = gtk_alignment_new(0.5, 0.0, 0.9, 1.0);
   GtkWidget *scroll = gtk_scrolled_window_new(NULL, NULL);
   GtkWidget *tree = gtk_tree_view_new();
   GtkTreeStore *model = gtk_tree_store_new(P_N_COLUMNS, G_TYPE_INT /*rowid*/, G_TYPE_STRING /*operation*/,
-<<<<<<< HEAD
-                                           G_TYPE_STRING /*module*/, G_TYPE_STRING /*name*/, G_TYPE_STRING /*description*/,
-                                           G_TYPE_STRING /*model*/, G_TYPE_STRING /*maker*/, G_TYPE_STRING /*lens*/,
-                                           G_TYPE_STRING /*iso*/, G_TYPE_STRING /*exposure*/, G_TYPE_STRING /*aperture*/, G_TYPE_STRING /*focal length*/,
-                                           G_TYPE_STRING /*auto*/,
-                                           G_TYPE_STRING /*enabled*/,
-                                           G_TYPE_STRING /*editable*//* TODO: use a pixmap for these three. */);
-=======
                                            G_TYPE_STRING /*module*/, GDK_TYPE_PIXBUF /*editable*/, G_TYPE_STRING /*name*/,
                                            G_TYPE_STRING /*model*/, G_TYPE_STRING /*maker*/, G_TYPE_STRING /*lens*/,
                                            G_TYPE_STRING /*iso*/, G_TYPE_STRING /*exposure*/, G_TYPE_STRING /*aperture*/, G_TYPE_STRING /*focal length*/,
                                            GDK_TYPE_PIXBUF /*auto*/);
->>>>>>> fc8998b9
   GtkCellRenderer *renderer;
   GtkTreeViewColumn *column;
 
@@ -487,8 +408,6 @@
       NULL);
   gtk_tree_view_append_column(GTK_TREE_VIEW(tree), column);
 
-<<<<<<< HEAD
-=======
   renderer = gtk_cell_renderer_pixbuf_new();
   column = gtk_tree_view_column_new_with_attributes(
       "", renderer,
@@ -496,7 +415,6 @@
       NULL);
   gtk_tree_view_append_column(GTK_TREE_VIEW(tree), column);
 
->>>>>>> fc8998b9
   renderer = gtk_cell_renderer_text_new();
   column = gtk_tree_view_column_new_with_attributes(
       _("name"), renderer,
@@ -504,16 +422,6 @@
       NULL);
   gtk_tree_view_append_column(GTK_TREE_VIEW(tree), column);
 
-<<<<<<< HEAD
-//   renderer = gtk_cell_renderer_text_new();
-//   column = gtk_tree_view_column_new_with_attributes(
-//       _("description"), renderer,
-//       "text", P_DESCRIPTION_COLUMN,
-//       NULL);
-//   gtk_tree_view_append_column(GTK_TREE_VIEW(tree), column);
-
-=======
->>>>>>> fc8998b9
   renderer = gtk_cell_renderer_text_new();
   column = gtk_tree_view_column_new_with_attributes(
       _("model"), renderer,
@@ -563,31 +471,10 @@
       NULL);
   gtk_tree_view_append_column(GTK_TREE_VIEW(tree), column);
 
-<<<<<<< HEAD
-  renderer = gtk_cell_renderer_text_new();
-  column = gtk_tree_view_column_new_with_attributes(
-      _("auto"), renderer,
-      "text", P_AUTOAPPLY_COLUMN,
-      NULL);
-  gtk_tree_view_append_column(GTK_TREE_VIEW(tree), column);
-
-//   renderer = gtk_cell_renderer_text_new();
-//   column = gtk_tree_view_column_new_with_attributes(
-//       _("enabled"), renderer,
-//       "text", P_ENABLED_COLUMN,
-//       NULL);
-//   gtk_tree_view_append_column(GTK_TREE_VIEW(tree), column);
-
-  renderer = gtk_cell_renderer_text_new();
-  column = gtk_tree_view_column_new_with_attributes(
-      _("editable"), renderer,
-      "text", P_EDITABLE_COLUMN,
-=======
   renderer = gtk_cell_renderer_pixbuf_new();
   column = gtk_tree_view_column_new_with_attributes(
       _("auto"), renderer,
       "pixbuf", P_AUTOAPPLY_COLUMN,
->>>>>>> fc8998b9
       NULL);
   gtk_tree_view_append_column(GTK_TREE_VIEW(tree), column);
 
@@ -943,11 +830,8 @@
                        ((dt_accel_t*)b)->path));
 }
 
-<<<<<<< HEAD
-=======
 //TODO: remember which sections were collapsed/expanded and where the view was scrolled to and restore that after editing is done
 //      Alternative: change edit_preset_response to not clear+refill the tree, but to update the single row which changed.
->>>>>>> fc8998b9
 static void tree_row_activated_presets(GtkTreeView *tree, GtkTreePath *path,
                                GtkTreeViewColumn *column, gpointer data)
 {
@@ -968,32 +852,20 @@
   {
     // For leaf nodes, open editing window if the preset is not writeprotected
     gint rowid;
-<<<<<<< HEAD
-    gchar *name, *operation, *editable;
-=======
     gchar *name, *operation;
     GdkPixbuf *editable;
->>>>>>> fc8998b9
     gtk_tree_model_get(model, &iter,
                        P_ROWID_COLUMN, &rowid,
                        P_NAME_COLUMN, &name,
                        P_OPERATION_COLUMN, &operation,
                        P_EDITABLE_COLUMN, &editable,
                        -1);
-<<<<<<< HEAD
-    if(*editable != '\0')
-      edit_preset (tree, rowid, name, operation);
-    g_free(name);
-    g_free(operation);
-    g_free(editable);
-=======
     if(editable == NULL)
       edit_preset (tree, rowid, name, operation);
     else
       g_object_unref(editable);
     g_free(name);
     g_free(operation);
->>>>>>> fc8998b9
   }
 }
 
@@ -1293,8 +1165,6 @@
   // Otherwise just return alphabetical order
   gtk_tree_model_get(model, a, A_TRANS_COLUMN, &a_text, -1);
   gtk_tree_model_get(model, b, A_TRANS_COLUMN, &b_text, -1);
-<<<<<<< HEAD
-=======
   return strcasecmp(a_text, b_text);
 
 }
@@ -1313,7 +1183,6 @@
     gtk_tree_model_get(model, a, P_NAME_COLUMN, &a_text, -1);
     gtk_tree_model_get(model, b, P_NAME_COLUMN, &b_text, -1);
   }
->>>>>>> fc8998b9
   return strcasecmp(a_text, b_text);
 }
 
@@ -1537,249 +1406,6 @@
   free(g);
 }
 
-<<<<<<< HEAD
-// Custom sort function for TreeModel entries for presets list
-static gint compare_rows_presets(GtkTreeModel *model, GtkTreeIter *a, GtkTreeIter *b,
-                         gpointer data)
-{
-  gchar *a_text;
-  gchar *b_text;
-
-  gtk_tree_model_get(model, a, P_MODULE_COLUMN, &a_text, -1);
-  gtk_tree_model_get(model, b, P_MODULE_COLUMN, &b_text, -1);
-  if(*a_text == '\0' && *b_text == '\0')
-  {
-    gtk_tree_model_get(model, a, P_NAME_COLUMN, &a_text, -1);
-    gtk_tree_model_get(model, b, P_NAME_COLUMN, &b_text, -1);
-  }
-  return strcasecmp(a_text, b_text);
-}
-
-// FIXME: Mostly c&p from gui/presets.c
-static void
-check_buttons_activated (GtkCheckButton *button, dt_gui_presets_edit_dialog_t *g)
-{
-  if(gtk_toggle_button_get_active(GTK_TOGGLE_BUTTON(g->autoapply)) || gtk_toggle_button_get_active(GTK_TOGGLE_BUTTON(g->filter)))
-  {
-    gtk_widget_set_visible(GTK_WIDGET(g->details), TRUE);
-    gtk_widget_set_no_show_all(GTK_WIDGET(g->details), FALSE);
-    gtk_widget_show_all (GTK_WIDGET(g->details));
-    gtk_widget_set_no_show_all(GTK_WIDGET(g->details), TRUE);
-  }
-  else
-    gtk_widget_set_visible(GTK_WIDGET(g->details), FALSE);
-}
-
-static void
-edit_preset (GtkTreeView * tree, const gint rowid, const gchar * name, const gchar * module)
-{
-  GtkWidget *dialog;
-  /* Create the widgets */
-  char title[1024];
-  snprintf(title, 1024, _("edit `%s' for module `%s'"), name, module);
-  dialog = gtk_dialog_new_with_buttons (title,
-                                        GTK_WINDOW(_preferences_dialog),
-                                        GTK_DIALOG_DESTROY_WITH_PARENT|GTK_DIALOG_MODAL,
-                                        GTK_STOCK_OK,
-                                        GTK_RESPONSE_NONE,
-                                        NULL);
-  GtkContainer *content_area = GTK_CONTAINER(gtk_dialog_get_content_area (GTK_DIALOG (dialog)));
-  GtkWidget *alignment = gtk_alignment_new(0.5, 0.5, 1.0, 1.0);
-  gtk_alignment_set_padding(GTK_ALIGNMENT(alignment), 5, 5, 5, 5);
-  gtk_container_add (content_area, alignment);
-  GtkBox *box = GTK_BOX(gtk_vbox_new(FALSE, 5));
-  gtk_container_add (GTK_CONTAINER(alignment), GTK_WIDGET(box));
-  GtkWidget *label;
-  // GtkBox *vbox1 = GTK_BOX(gtk_vbox_new(TRUE, 5));
-
-  GtkBox *vbox2 = GTK_BOX(gtk_vbox_new(TRUE, 5));
-  GtkBox *vbox3 = GTK_BOX(gtk_vbox_new(TRUE, 5));
-  GtkBox *vbox4 = GTK_BOX(gtk_vbox_new(TRUE, 5));
-
-  dt_gui_presets_edit_dialog_t *g = (dt_gui_presets_edit_dialog_t *)malloc(sizeof(dt_gui_presets_edit_dialog_t));
-//   g->module = module;
-  g->rowid = rowid;
-  g->tree = tree;
-  g->name = GTK_ENTRY(gtk_entry_new());
-  gtk_entry_set_text(g->name, name);
-  gtk_box_pack_start(box, GTK_WIDGET(g->name), FALSE, FALSE, 0);
-  g_object_set(G_OBJECT(g->name), "tooltip-text", _("name of the preset"), (char *)NULL);
-
-  g->description = GTK_ENTRY(gtk_entry_new());
-  gtk_box_pack_start(box, GTK_WIDGET(g->description), FALSE, FALSE, 0);
-  g_object_set(G_OBJECT(g->description), "tooltip-text", _("description or further information"), (char *)NULL);
-
-  g->autoapply = GTK_CHECK_BUTTON(gtk_check_button_new_with_label(_("auto apply this preset to matching images")));
-  gtk_box_pack_start(box, GTK_WIDGET(g->autoapply), FALSE, FALSE, 0);
-  g->filter = GTK_CHECK_BUTTON(gtk_check_button_new_with_label(_("only show this preset for matching images")));
-  g_object_set(G_OBJECT(g->filter), "tooltip-text", _("be very careful with this option. this might be the last time you see your preset."), (char *)NULL);
-  gtk_box_pack_start(box, GTK_WIDGET(g->filter), FALSE, FALSE, 0);
-  g_signal_connect(G_OBJECT(g->autoapply), "toggled", G_CALLBACK(check_buttons_activated), g);
-  g_signal_connect(G_OBJECT(g->filter),    "toggled", G_CALLBACK(check_buttons_activated), g);
-
-  g->details   = GTK_BOX(gtk_hbox_new(FALSE, 0));
-  GtkBox *hbox = GTK_BOX(gtk_hbox_new(TRUE, 5));
-  gtk_box_pack_start(box,  GTK_WIDGET(g->details),  FALSE, FALSE, 0);
-  gtk_box_pack_start(g->details, GTK_WIDGET(hbox),  FALSE, FALSE, 0);
-  gtk_box_pack_start(hbox, GTK_WIDGET(vbox2), TRUE, TRUE, 0);
-  gtk_box_pack_start(hbox, GTK_WIDGET(vbox3), TRUE, TRUE, 0);
-  gtk_box_pack_start(hbox, GTK_WIDGET(vbox4), TRUE, TRUE, 0);
-
-  // model, maker, lens
-  g->model = GTK_ENTRY(gtk_entry_new());
-  g_object_set(G_OBJECT(g->model), "tooltip-text", _("string to match model (use % as wildcard)"), (char *)NULL);
-  label = gtk_label_new(_("model"));
-  gtk_misc_set_alignment(GTK_MISC(label), 0.0, 0.5);
-  gtk_box_pack_start(vbox2, label, FALSE, FALSE, 0);
-  gtk_box_pack_start(vbox3, GTK_WIDGET(g->model), FALSE, FALSE, 0);
-  gtk_box_pack_start(vbox4, gtk_label_new(""), FALSE, FALSE, 0);
-  g->maker = GTK_ENTRY(gtk_entry_new());
-  g_object_set(G_OBJECT(g->maker), "tooltip-text", _("string to match maker (use % as wildcard)"), (char *)NULL);
-  label = gtk_label_new(_("maker"));
-  gtk_misc_set_alignment(GTK_MISC(label), 0.0, 0.5);
-  gtk_box_pack_start(vbox2, label, FALSE, FALSE, 0);
-  gtk_box_pack_start(vbox3, GTK_WIDGET(g->maker), FALSE, FALSE, 0);
-  gtk_box_pack_start(vbox4, gtk_label_new(""), FALSE, FALSE, 0);
-  g->lens  = GTK_ENTRY(gtk_entry_new());
-  g_object_set(G_OBJECT(g->lens), "tooltip-text", _("string to match lens (use % as wildcard)"), (char *)NULL);
-  label = gtk_label_new(_("lens"));
-  gtk_misc_set_alignment(GTK_MISC(label), 0.0, 0.5);
-  gtk_box_pack_start(vbox2, label, FALSE, FALSE, 0);
-  gtk_box_pack_start(vbox3, GTK_WIDGET(g->lens), FALSE, FALSE, 0);
-  gtk_box_pack_start(vbox4, gtk_label_new(""), FALSE, FALSE, 0);
-
-  // iso
-  label = gtk_label_new(_("iso"));
-  gtk_misc_set_alignment(GTK_MISC(label), 0.0, 0.5);
-  gtk_box_pack_start(vbox2, label, FALSE, FALSE, 0);
-  g->iso_min = GTK_SPIN_BUTTON(gtk_spin_button_new_with_range(0, 51200, 100));
-  g_object_set(G_OBJECT(g->iso_min), "tooltip-text", _("minimum iso value"), (char *)NULL);
-  gtk_spin_button_set_digits(g->iso_min, 0);
-  gtk_box_pack_start(vbox3, GTK_WIDGET(g->iso_min), FALSE, FALSE, 0);
-  g->iso_max = GTK_SPIN_BUTTON(gtk_spin_button_new_with_range(0, 51200, 100));
-  g_object_set(G_OBJECT(g->iso_max), "tooltip-text", _("maximum iso value"), (char *)NULL);
-  gtk_spin_button_set_digits(g->iso_max, 0);
-  gtk_box_pack_start(vbox4, GTK_WIDGET(g->iso_max), FALSE, FALSE, 0);
-
-  // exposure
-  label = gtk_label_new(_("exposure"));
-  gtk_misc_set_alignment(GTK_MISC(label), 0.0, 0.5);
-  gtk_box_pack_start(vbox2, label, FALSE, FALSE, 0);
-  g->exposure_min = GTK_COMBO_BOX(gtk_combo_box_new_text());
-  g->exposure_max = GTK_COMBO_BOX(gtk_combo_box_new_text());
-  g_object_set(G_OBJECT(g->exposure_min), "tooltip-text", _("minimum exposure time"), (char *)NULL);
-  g_object_set(G_OBJECT(g->exposure_max), "tooltip-text", _("maximum exposure time"), (char *)NULL);
-  for(int k=0; k<dt_gui_presets_exposure_value_cnt; k++)
-    gtk_combo_box_append_text(g->exposure_min, dt_gui_presets_exposure_value_str[k]);
-  for(int k=0; k<dt_gui_presets_exposure_value_cnt; k++)
-    gtk_combo_box_append_text(g->exposure_max, dt_gui_presets_exposure_value_str[k]);
-  gtk_box_pack_start(vbox3, GTK_WIDGET(g->exposure_min), FALSE, FALSE, 0);
-  gtk_box_pack_start(vbox4, GTK_WIDGET(g->exposure_max), FALSE, FALSE, 0);
-
-  // aperture
-  label = gtk_label_new(_("aperture"));
-  gtk_misc_set_alignment(GTK_MISC(label), 0.0, 0.5);
-  gtk_box_pack_start(vbox2, label, FALSE, FALSE, 0);
-  g->aperture_min = GTK_COMBO_BOX(gtk_combo_box_new_text());
-  g->aperture_max = GTK_COMBO_BOX(gtk_combo_box_new_text());
-  g_object_set(G_OBJECT(g->aperture_min), "tooltip-text", _("minimum aperture value"), (char *)NULL);
-  g_object_set(G_OBJECT(g->aperture_max), "tooltip-text", _("maximum aperture value"), (char *)NULL);
-  for(int k=0; k<dt_gui_presets_aperture_value_cnt; k++)
-    gtk_combo_box_append_text(g->aperture_min, dt_gui_presets_aperture_value_str[k]);
-  for(int k=0; k<dt_gui_presets_aperture_value_cnt; k++)
-    gtk_combo_box_append_text(g->aperture_max, dt_gui_presets_aperture_value_str[k]);
-  gtk_box_pack_start(vbox3, GTK_WIDGET(g->aperture_min), FALSE, FALSE, 0);
-  gtk_box_pack_start(vbox4, GTK_WIDGET(g->aperture_max), FALSE, FALSE, 0);
-
-  // focal length
-  label = gtk_label_new(_("focal length"));
-  gtk_misc_set_alignment(GTK_MISC(label), 0.0, 0.5);
-  gtk_box_pack_start(vbox2, label, FALSE, FALSE, 0);
-  g->focal_length_min = GTK_SPIN_BUTTON(gtk_spin_button_new_with_range(0, 1000, 10));
-  gtk_spin_button_set_digits(g->focal_length_min, 0);
-  gtk_box_pack_start(vbox3, GTK_WIDGET(g->focal_length_min), FALSE, FALSE, 0);
-  g->focal_length_max = GTK_SPIN_BUTTON(gtk_spin_button_new_with_range(0, 1000, 10));
-  g_object_set(G_OBJECT(g->focal_length_min), "tooltip-text", _("minimum focal length"), (char *)NULL);
-  g_object_set(G_OBJECT(g->focal_length_max), "tooltip-text", _("maximum focal length"), (char *)NULL);
-  gtk_spin_button_set_digits(g->focal_length_max, 0);
-  gtk_box_pack_start(vbox4, GTK_WIDGET(g->focal_length_max), FALSE, FALSE, 0);
-
-  gtk_widget_set_no_show_all(GTK_WIDGET(g->details), TRUE);
-
-  sqlite3_stmt *stmt;
-  DT_DEBUG_SQLITE3_PREPARE_V2(dt_database_get(darktable.db), "select description, model, maker, lens, iso_min, iso_max, exposure_min, exposure_max, aperture_min, aperture_max, focal_length_min, focal_length_max, autoapply, filter from presets where rowid = ?1", -1, &stmt, NULL);
-  DT_DEBUG_SQLITE3_BIND_INT(stmt, 1, rowid );
-  if(sqlite3_step(stmt) == SQLITE_ROW)
-  {
-    gtk_entry_set_text(g->description, (const char *)sqlite3_column_text(stmt, 0));
-    gtk_entry_set_text(g->model, (const char *)sqlite3_column_text(stmt, 1));
-    gtk_entry_set_text(g->maker, (const char *)sqlite3_column_text(stmt, 2));
-    gtk_entry_set_text(g->lens,  (const char *)sqlite3_column_text(stmt, 3));
-    gtk_spin_button_set_value(g->iso_min, sqlite3_column_double(stmt, 4));
-    gtk_spin_button_set_value(g->iso_max, sqlite3_column_double(stmt, 5));
-
-    float val = sqlite3_column_double(stmt, 6);
-    int k=0;
-    for(; k<dt_gui_presets_exposure_value_cnt&&val>dt_gui_presets_exposure_value[k]; k++);
-    gtk_combo_box_set_active(g->exposure_min, k);
-    val = sqlite3_column_double(stmt, 7);
-    for(k=0; k<dt_gui_presets_exposure_value_cnt&&val>dt_gui_presets_exposure_value[k]; k++);
-    gtk_combo_box_set_active(g->exposure_max, k);
-    val = sqlite3_column_double(stmt, 8);
-    for(k=0; k<dt_gui_presets_aperture_value_cnt&&val>dt_gui_presets_aperture_value[k]; k++);
-    gtk_combo_box_set_active(g->aperture_min, k);
-    val = sqlite3_column_double(stmt, 9);
-    for(k=0; k<dt_gui_presets_aperture_value_cnt&&val>dt_gui_presets_aperture_value[k]; k++);
-    gtk_combo_box_set_active(g->aperture_max, k);
-    gtk_spin_button_set_value(g->focal_length_min, sqlite3_column_double(stmt, 10));
-    gtk_spin_button_set_value(g->focal_length_max, sqlite3_column_double(stmt, 11));
-    gtk_toggle_button_set_active(GTK_TOGGLE_BUTTON(g->autoapply), sqlite3_column_int(stmt, 12));
-    gtk_toggle_button_set_active(GTK_TOGGLE_BUTTON(g->filter),    sqlite3_column_int(stmt, 13));
-  }
-  sqlite3_finalize(stmt);
-
-  g_signal_connect (dialog, "response", G_CALLBACK (edit_preset_response), g);
-  gtk_widget_show_all (dialog);
-}
-
-static void
-edit_preset_response(GtkDialog *dialog, gint response_id, dt_gui_presets_edit_dialog_t *g)
-{
-  // commit all the user input fields
-  sqlite3_stmt *stmt;
-  DT_DEBUG_SQLITE3_PREPARE_V2(dt_database_get(darktable.db), "update presets set name = ?1, description = ?2, "
-          "model = ?3, maker = ?4, lens = ?5, iso_min = ?6, iso_max = ?7, exposure_min = ?8, exposure_max = ?9, aperture_min = ?10, "
-          "aperture_max = ?11, focal_length_min = ?12, focal_length_max = ?13, autoapply = ?14, filter = ?15, def = 0 "
-          "where rowid = ?16", -1, &stmt, NULL);
-  DT_DEBUG_SQLITE3_BIND_TEXT(stmt, 1, gtk_entry_get_text(g->name), -1, SQLITE_TRANSIENT);
-  DT_DEBUG_SQLITE3_BIND_TEXT(stmt, 2, gtk_entry_get_text(g->description), -1, SQLITE_TRANSIENT);
-  DT_DEBUG_SQLITE3_BIND_TEXT(stmt, 3, gtk_entry_get_text(g->model), -1, SQLITE_TRANSIENT);
-  DT_DEBUG_SQLITE3_BIND_TEXT(stmt, 4, gtk_entry_get_text(g->maker), -1, SQLITE_TRANSIENT);
-  DT_DEBUG_SQLITE3_BIND_TEXT(stmt, 5, gtk_entry_get_text(g->lens), -1, SQLITE_TRANSIENT);
-  DT_DEBUG_SQLITE3_BIND_DOUBLE(stmt,  6, gtk_spin_button_get_value(g->iso_min));
-  DT_DEBUG_SQLITE3_BIND_DOUBLE(stmt, 7, gtk_spin_button_get_value(g->iso_max));
-  DT_DEBUG_SQLITE3_BIND_DOUBLE(stmt, 8, dt_gui_presets_exposure_value[gtk_combo_box_get_active(g->exposure_min)]);
-  DT_DEBUG_SQLITE3_BIND_DOUBLE(stmt, 9, dt_gui_presets_exposure_value[gtk_combo_box_get_active(g->exposure_max)]);
-  DT_DEBUG_SQLITE3_BIND_DOUBLE(stmt, 10, dt_gui_presets_aperture_value[gtk_combo_box_get_active(g->aperture_min)]);
-  DT_DEBUG_SQLITE3_BIND_DOUBLE(stmt, 11, dt_gui_presets_aperture_value[gtk_combo_box_get_active(g->aperture_max)]);
-  DT_DEBUG_SQLITE3_BIND_DOUBLE(stmt, 12, gtk_spin_button_get_value(g->focal_length_min));
-  DT_DEBUG_SQLITE3_BIND_DOUBLE(stmt, 13, gtk_spin_button_get_value(g->focal_length_max));
-  DT_DEBUG_SQLITE3_BIND_INT(stmt, 14, gtk_toggle_button_get_active(GTK_TOGGLE_BUTTON(g->autoapply)));
-  DT_DEBUG_SQLITE3_BIND_INT(stmt, 15, gtk_toggle_button_get_active(GTK_TOGGLE_BUTTON(g->filter)));
-  DT_DEBUG_SQLITE3_BIND_INT(stmt, 16, g->rowid);
-  sqlite3_step(stmt);
-  sqlite3_finalize(stmt);
-
-  GtkTreeStore *tree_store = GTK_TREE_STORE(gtk_tree_view_get_model(g->tree));
-  gtk_tree_store_clear(tree_store);
-  tree_insert_presets(tree_store);
-
-  gtk_widget_destroy(GTK_WIDGET(dialog));
-  free(g);
-}
-
-=======
 // modelines: These editor modelines have been set for all relevant files by tools/update_modelines.sh
 // vim: shiftwidth=2 expandtab tabstop=2 cindent
->>>>>>> fc8998b9
 // kate: tab-indents: off; indent-width 2; replace-tabs on; indent-mode cstyle; remove-trailing-space on;