/*
    This file is part of darktable,
    copyright (c) 2009--2011 johannes hanika.

    darktable is free software: you can redistribute it and/or modify
    it under the terms of the GNU General Public License as published by
    the Free Software Foundation, either version 3 of the License, or
    (at your option) any later version.

    darktable is distributed in the hope that it will be useful,
    but WITHOUT ANY WARRANTY; without even the implied warranty of
    MERCHANTABILITY or FITNESS FOR A PARTICULAR PURPOSE.  See the
    GNU General Public License for more details.

    You should have received a copy of the GNU General Public License
    along with darktable.  If not, see <http://www.gnu.org/licenses/>.
*/

#include "common/darktable.h"
#include "common/debug.h"
#include "common/exif.h"
#include "common/image.h"
#include "common/image_cache.h"
#include "common/imageio.h"
#include "common/mipmap_cache.h"
#include "common/tags.h"
#include "control/control.h"
#include "control/conf.h"
#include "control/jobs.h"
#include <math.h>
#include <sqlite3.h>
#include <string.h>
#include <strings.h>
#include <stdlib.h>
#include <assert.h>
#include <glob.h>
#include <glib/gstdio.h>

int dt_image_is_ldr(const dt_image_t *img)
{
  const char *c = img->filename + strlen(img->filename);
  while(*c != '.' && c > img->filename) c--;
  if(!strcasecmp(c, ".jpg") || !strcasecmp(c, ".png") || !strcasecmp(c, ".ppm") || (img->flags & DT_IMAGE_LDR)) return 1;
  else return 0;
}

const char *
dt_image_film_roll_name(const char *path)
{
  const char *folder = path + strlen(path);
  int numparts = CLAMPS(dt_conf_get_int("show_folder_levels"), 1, 5);
  int count = 0;
  if (numparts < 1)
    numparts = 1;
  while (folder > path)
  {
    if (*folder == '/')
      if (++count >= numparts)
      {
        ++folder;
        break;
      }
    --folder;
  }
  return folder;
}

void dt_image_film_roll(const dt_image_t *img, char *pathname, int len)
{
  sqlite3_stmt *stmt;
  DT_DEBUG_SQLITE3_PREPARE_V2(dt_database_get(darktable.db), "select folder from film_rolls where id = ?1", -1, &stmt, NULL);
  DT_DEBUG_SQLITE3_BIND_INT(stmt, 1, img->film_id);
  if(sqlite3_step(stmt) == SQLITE_ROW)
  {
    char *f = (char *)sqlite3_column_text(stmt, 0);
    const char *c = dt_image_film_roll_name(f);
    snprintf(pathname, len, "%s", c);
  }
  else
  {
    snprintf(pathname, len, "%s", _("orphaned image"));
  }
  sqlite3_finalize(stmt);
  pathname[len-1] = '\0';
}

void dt_image_full_path(const int imgid, char *pathname, int len)
{
  sqlite3_stmt *stmt;
  DT_DEBUG_SQLITE3_PREPARE_V2(dt_database_get(darktable.db), "select folder || '/' || filename from images, film_rolls where images.film_id = film_rolls.id and images.id = ?1", -1, &stmt, NULL);
  DT_DEBUG_SQLITE3_BIND_INT(stmt, 1, imgid);
  if(sqlite3_step(stmt) == SQLITE_ROW)
  {
    g_strlcpy(pathname, (char *)sqlite3_column_text(stmt, 0), len);
  }
  sqlite3_finalize(stmt);
}

void dt_image_path_append_version(int imgid, char *pathname, const int len)
{
  // get duplicate suffix
  int version = 0;
  sqlite3_stmt *stmt;
  DT_DEBUG_SQLITE3_PREPARE_V2(dt_database_get(darktable.db), "select count(id) from images where filename in (select filename from images where id = ?1) and film_id in (select film_id from images where id = ?1) and id < ?1", -1, &stmt, NULL);
  DT_DEBUG_SQLITE3_BIND_INT(stmt, 1, imgid);
  if(sqlite3_step(stmt) == SQLITE_ROW)
    version = sqlite3_column_int(stmt, 0);
  sqlite3_finalize(stmt);
  if(version != 0)
  {
    // add version information:
    char *filename = g_strdup(pathname);

    char *c = pathname + strlen(pathname);
    while(*c != '.' && c > pathname) c--;
    snprintf(c, pathname + len - c, "_%02d", version);
    char *c2 = filename + strlen(filename);
    while(*c2 != '.' && c2 > filename) c2--;
    snprintf(c+3, pathname + len - c - 3, "%s", c2);
  }
}

void dt_image_print_exif(const dt_image_t *img, char *line, int len)
{
  if(img->exif_exposure >= 0.1f)
    snprintf(line, len, "%.1f'' f/%.1f %dmm iso %d", img->exif_exposure, img->exif_aperture, (int)img->exif_focal_length, (int)img->exif_iso);
  else
    snprintf(line, len, "1/%.0f f/%.1f %dmm iso %d", 1.0/img->exif_exposure, img->exif_aperture, (int)img->exif_focal_length, (int)img->exif_iso);
}

// FIXME: use a history stack item for this.
#if 0
void dt_image_flip(const int32_t imgid, const int32_t cw)
{
  dt_image_t *img = dt_image_cache_get (imgid, 'r');
  int8_t orientation = dt_image_orientation(img);

  if(cw == 1)
  {
    if(orientation & 4) orientation ^= 1;
    else                orientation ^= 2; // flip x
  }
  else
  {
    if(orientation & 4) orientation ^= 2;
    else                orientation ^= 1; // flip y
  }
  orientation ^= 4;             // flip axes

  if(cw == 2) orientation = -1; // reset
  img->raw_params.user_flip = orientation;
  img->force_reimport = 1;
  img->dirty = 1;
  dt_image_invalidate(img, DT_IMAGE_MIPF);
  dt_image_invalidate(img, DT_IMAGE_FULL);
  dt_image_cache_flush(img);
  dt_image_cache_release(img, 'r');
}
#endif

int32_t dt_image_duplicate(const int32_t imgid)
{
  sqlite3_stmt *stmt;
  DT_DEBUG_SQLITE3_PREPARE_V2(dt_database_get(darktable.db), "insert into images "
                              "(id, film_id, width, height, filename, maker, model, lens, exposure, aperture, iso, "
                              "focal_length, focus_distance, datetime_taken, flags, output_width, output_height, crop, "
                              "raw_parameters, raw_denoise_threshold, raw_auto_bright_threshold, raw_black, raw_maximum, orientation) "
                              "select null, film_id, width, height, filename, maker, model, lens, exposure, aperture, iso, "
                              "focal_length, focus_distance, datetime_taken, flags, width, height, crop, "
                              "raw_parameters, raw_denoise_threshold, raw_auto_bright_threshold, raw_black, raw_maximum, orientation "
                              "from images where id = ?1", -1, &stmt, NULL);
  DT_DEBUG_SQLITE3_BIND_INT(stmt, 1, imgid);
  sqlite3_step(stmt);
  sqlite3_finalize(stmt);
  DT_DEBUG_SQLITE3_PREPARE_V2(dt_database_get(darktable.db), "select a.id from images as a join images as b where a.film_id = b.film_id and a.filename = b.filename and b.id = ?1 order by a.id desc", -1, &stmt, NULL);
  DT_DEBUG_SQLITE3_BIND_INT(stmt, 1, imgid);
  int32_t newid = -1;
  if(sqlite3_step(stmt) == SQLITE_ROW) newid = sqlite3_column_int(stmt, 0);
  sqlite3_finalize(stmt);
  if(newid != -1)
  {
    DT_DEBUG_SQLITE3_PREPARE_V2(dt_database_get(darktable.db), "insert into color_labels (imgid, color) select ?1, color from color_labels where imgid = ?2", -1, &stmt, NULL);
    DT_DEBUG_SQLITE3_BIND_INT(stmt, 1, newid);
    DT_DEBUG_SQLITE3_BIND_INT(stmt, 2, imgid);
    sqlite3_step(stmt);
    sqlite3_finalize(stmt);
    DT_DEBUG_SQLITE3_PREPARE_V2(dt_database_get(darktable.db), "insert into meta_data (id, key, value) select ?1, key, value from meta_data where id = ?2", -1, &stmt, NULL);
    DT_DEBUG_SQLITE3_BIND_INT(stmt, 1, newid);
    DT_DEBUG_SQLITE3_BIND_INT(stmt, 2, imgid);
    sqlite3_step(stmt);
    sqlite3_finalize(stmt);
    DT_DEBUG_SQLITE3_PREPARE_V2(dt_database_get(darktable.db), "insert into tagged_images (imgid, tagid) select ?1, tagid from tagged_images where imgid = ?2", -1, &stmt, NULL);
    DT_DEBUG_SQLITE3_BIND_INT(stmt, 1, newid);
    DT_DEBUG_SQLITE3_BIND_INT(stmt, 2, imgid);
    sqlite3_step(stmt);
    sqlite3_finalize(stmt);
    DT_DEBUG_SQLITE3_PREPARE_V2(dt_database_get(darktable.db), "update tagxtag set count = count + 1 where "
                                "(id1 in (select tagid from tagged_images where imgid = ?1)) or "
                                "(id2 in (select tagid from tagged_images where imgid = ?1))", -1, &stmt, NULL);
    DT_DEBUG_SQLITE3_BIND_INT(stmt, 1, newid);
    sqlite3_step(stmt);
    sqlite3_finalize(stmt);
  }
  return newid;
}

void dt_image_remove(const int32_t imgid)
{
  sqlite3_stmt *stmt;
  DT_DEBUG_SQLITE3_PREPARE_V2(dt_database_get(darktable.db), "delete from images where id = ?1", -1, &stmt, NULL);
  DT_DEBUG_SQLITE3_BIND_INT(stmt, 1, imgid);
  sqlite3_step(stmt);
  sqlite3_finalize(stmt);
  DT_DEBUG_SQLITE3_PREPARE_V2(dt_database_get(darktable.db), "update tagxtag set count = count - 1 where "
                              "(id2 in (select tagid from tagged_images where imgid = ?1)) or "
                              "(id1 in (select tagid from tagged_images where imgid = ?1))", -1, &stmt, NULL);
  DT_DEBUG_SQLITE3_BIND_INT(stmt, 1, imgid);
  sqlite3_step(stmt);
  sqlite3_finalize(stmt);
  DT_DEBUG_SQLITE3_PREPARE_V2(dt_database_get(darktable.db), "delete from tagged_images where imgid = ?1", -1, &stmt, NULL);
  DT_DEBUG_SQLITE3_BIND_INT(stmt, 1, imgid);
  sqlite3_step(stmt);
  sqlite3_finalize(stmt);
  DT_DEBUG_SQLITE3_PREPARE_V2(dt_database_get(darktable.db), "delete from history where imgid = ?1", -1, &stmt, NULL);
  DT_DEBUG_SQLITE3_BIND_INT(stmt, 1, imgid);
  sqlite3_step(stmt);
  sqlite3_finalize(stmt);
  DT_DEBUG_SQLITE3_PREPARE_V2(dt_database_get(darktable.db), "delete from color_labels where imgid = ?1", -1, &stmt, NULL);
  DT_DEBUG_SQLITE3_BIND_INT(stmt, 1, imgid);
  sqlite3_step(stmt);
  sqlite3_finalize(stmt);
  DT_DEBUG_SQLITE3_PREPARE_V2(dt_database_get(darktable.db), "delete from meta_data where id = ?1", -1, &stmt, NULL);
  DT_DEBUG_SQLITE3_BIND_INT(stmt, 1, imgid);
  sqlite3_step(stmt);
  sqlite3_finalize(stmt);
  DT_DEBUG_SQLITE3_PREPARE_V2(dt_database_get(darktable.db), "delete from selected_images where imgid = ?1", -1, &stmt, NULL);
  DT_DEBUG_SQLITE3_BIND_INT(stmt, 1, imgid);
  sqlite3_step(stmt);
  sqlite3_finalize(stmt);
  // also clear all thumbnails in mipmap_cache.
  dt_image_cache_remove(darktable.image_cache, imgid);
  dt_mipmap_cache_remove(darktable.mipmap_cache, imgid);
}

int dt_image_altered(const uint32_t imgid)
{
  int altered = 0;
  sqlite3_stmt *stmt;
  DT_DEBUG_SQLITE3_PREPARE_V2(dt_database_get(darktable.db), "select num from history where imgid = ?1", -1, &stmt, NULL);
  DT_DEBUG_SQLITE3_BIND_INT(stmt, 1, imgid);
  if(sqlite3_step(stmt) == SQLITE_ROW) altered = 1;
  sqlite3_finalize(stmt);
  return altered;
}


uint32_t dt_image_import(const int32_t film_id, const char *filename, gboolean override_ignore_jpegs)
{
  if(!g_file_test(filename, G_FILE_TEST_IS_REGULAR)) return 0;
  const char *cc = filename + strlen(filename);
  for(; *cc!='.'&&cc>filename; cc--);
  if(!strcmp(cc, ".dt")) return 0;
  if(!strcmp(cc, ".dttags")) return 0;
  if(!strcmp(cc, ".xmp")) return 0;
  char *ext = g_ascii_strdown(cc+1, -1);
  if(override_ignore_jpegs == FALSE && (!strcmp(ext, "jpg") || !strcmp(ext, "jpeg")) && dt_conf_get_bool("ui_last/import_ignore_jpegs"))
    return 0;
  int supported = 0;
  char **extensions = g_strsplit(dt_supported_extensions, ",", 100);
  for(char **i=extensions; *i!=NULL; i++)
    if(!strcmp(ext, *i))
    {
      supported = 1;
      break;
    }
  g_strfreev(extensions);
  if(!supported)
  {
    g_free(ext);
    return 0;
  }
  int rc;
  uint32_t id = 0;
  // select from images; if found => return
  gchar *imgfname;
  imgfname = g_path_get_basename((const gchar*)filename);
  sqlite3_stmt *stmt;
  DT_DEBUG_SQLITE3_PREPARE_V2(dt_database_get(darktable.db), "select id from images where film_id = ?1 and filename = ?2", -1, &stmt, NULL);
  DT_DEBUG_SQLITE3_BIND_INT(stmt, 1, film_id);
  DT_DEBUG_SQLITE3_BIND_TEXT(stmt, 2, imgfname, strlen(imgfname), SQLITE_STATIC);
  if(sqlite3_step(stmt) == SQLITE_ROW)
  {
    id = sqlite3_column_int(stmt, 0);
    g_free(imgfname);
    sqlite3_finalize(stmt);
    g_free(ext);
    return id;
  }
  sqlite3_finalize(stmt);

  uint32_t flags = dt_conf_get_int("ui_last/import_initial_rating");
  if(flags < 0 || flags > 4)
  {
    flags = 1;
    dt_conf_set_int("ui_last/import_initial_rating", 1);
  }
  // insert dummy image entry in database
  DT_DEBUG_SQLITE3_PREPARE_V2(dt_database_get(darktable.db), "insert into images (id, film_id, filename, caption, description, license, sha1sum, flags) values (null, ?1, ?2, '', '', '', '', ?3)", -1, &stmt, NULL);
  DT_DEBUG_SQLITE3_BIND_INT(stmt, 1, film_id);
  DT_DEBUG_SQLITE3_BIND_TEXT(stmt, 2, imgfname, strlen(imgfname), SQLITE_TRANSIENT);
  DT_DEBUG_SQLITE3_BIND_INT(stmt, 3, flags);
  rc = sqlite3_step(stmt);
  if (rc != SQLITE_DONE) fprintf(stderr, "sqlite3 error %d\n", rc);
  sqlite3_finalize(stmt);

  DT_DEBUG_SQLITE3_PREPARE_V2(dt_database_get(darktable.db), "select id from images where film_id = ?1 and filename = ?2", -1, &stmt, NULL);
  DT_DEBUG_SQLITE3_BIND_INT(stmt, 1, film_id);
  DT_DEBUG_SQLITE3_BIND_TEXT(stmt, 2, imgfname, strlen(imgfname), SQLITE_STATIC);
  if(sqlite3_step(stmt) == SQLITE_ROW) id = sqlite3_column_int(stmt, 0);
  sqlite3_finalize(stmt);

  // printf("[image_import] importing `%s' to img id %d\n", imgfname, id);

  // lock as shortly as possible:
  const dt_image_t *cimg = dt_image_cache_read_get(darktable.image_cache, id);
  dt_image_t *img = dt_image_cache_write_get(darktable.image_cache, cimg);

  // read dttags and exif for database queries!
  (void) dt_exif_read(img, filename);
  char dtfilename[DT_MAX_PATH_LEN];
  g_strlcpy(dtfilename, filename, DT_MAX_PATH_LEN);
  dt_image_path_append_version(id, dtfilename, DT_MAX_PATH_LEN);
  char *c = dtfilename + strlen(dtfilename);
  sprintf(c, ".xmp");
  (void)dt_exif_xmp_read(img, dtfilename, 0);

  // write through to db, but not to xmp.
  dt_image_cache_write_release(darktable.image_cache, img, DT_IMAGE_CACHE_RELAXED);
  dt_image_cache_read_release(darktable.image_cache, img);

  // add a tag with the file extension
  guint tagid = 0;
  char tagname[512];
  snprintf(tagname, 512, "darktable|format|%s", ext);
  g_free(ext);
  dt_tag_new(tagname, &tagid);
  dt_tag_attach(tagid,id);

  // Search for sidecar files and import them if found.
  glob_t *globbuf = malloc(sizeof(glob_t));

  // Add version wildcard
  gchar *fname = g_strdup(filename);
  gchar pattern[DT_MAX_PATH_LEN];
  g_snprintf(pattern, DT_MAX_PATH_LEN, "%s", filename);
  char *c1 = pattern + strlen(pattern);
  while(*c1 != '.' && c1 > pattern) c1--;
  snprintf(c1, pattern + DT_MAX_PATH_LEN - c1, "_*");
  char *c2 = fname + strlen(fname);
  while(*c2 != '.' && c2 > fname) c2--;
  snprintf(c1+2, pattern + DT_MAX_PATH_LEN - c1 - 2, "%s.xmp", c2);

  if (!glob(pattern, 0, NULL, globbuf))
  {
    for (int i=0; i < globbuf->gl_pathc; i++)
    {
      int newid = -1;
      newid = dt_image_duplicate(id);

      const dt_image_t *cimg = dt_image_cache_read_get(darktable.image_cache, newid);
      dt_image_t *img = dt_image_cache_write_get(darktable.image_cache, cimg);
      (void)dt_exif_xmp_read(img, globbuf->gl_pathv[i], 0);
      dt_image_cache_write_release(darktable.image_cache, img, DT_IMAGE_CACHE_RELAXED);
      dt_image_cache_read_release(darktable.image_cache, img);
    }
    globfree(globbuf);
  }

  g_free(imgfname);
  g_free(fname);

  return id;
}

void dt_image_init(dt_image_t *img)
{
  img->width = img->height = 0;
  img->orientation = -1;

  img->filters = 0;
  img->bpp = 0;
  img->film_id = -1;
  img->flags = 0;
  img->id = -1;
  img->dirty = 0;
  img->exif_inited = 0;
  memset(img->exif_maker, 0, sizeof(img->exif_maker));
  memset(img->exif_model, 0, sizeof(img->exif_model));
  memset(img->exif_lens, 0, sizeof(img->exif_lens));
  memset(img->filename, 0, sizeof(img->filename));
  g_strlcpy(img->filename, "(unknown)", 10);
  img->exif_model[0] = img->exif_maker[0] = img->exif_lens[0] = '\0';
  g_strlcpy(img->exif_datetime_taken, "0000:00:00 00:00:00", sizeof(img->exif_datetime_taken));
  img->exif_crop = 1.0;
  img->exif_exposure = img->exif_aperture = img->exif_iso = img->exif_focal_length = img->exif_focus_distance = 0;
}

<<<<<<< HEAD
// this should load and return with 'r' lock on mip buffer.
int dt_image_load(dt_image_t *img, dt_image_buffer_t mip)
{
  if(!img) return 1;
  int ret = 0;
  char filename[DT_MAX_PATH];
  dt_image_full_path(img->id, filename, DT_MAX_PATH);
  // reimport forced?
  if(mip != DT_IMAGE_FULL &&
      (img->force_reimport || img->width == 0 || img->height == 0))
  {
    dt_image_reimport(img, filename, mip);
    if(dt_image_lock_if_available(img, mip, 'r')) ret = 1;
    else ret = 0;
  }
  // else we might be able to fetch it from the caches.
  else if(mip == DT_IMAGE_MIPF)
  {
    if(dt_image_lock_if_available(img, DT_IMAGE_FULL, 'r'))
    {
      // get mipf from half-size raw
      ret = dt_imageio_open_preview(img, filename);
      dt_image_validate(img, DT_IMAGE_MIPF);
      if(!ret && dt_image_lock_if_available(img, mip, 'r')) ret = 1;
      else ret = 0;
    }
    else
    {
      // downscale full buffer
      dt_image_raw_to_preview(img, img->pixels);
      dt_image_validate(img, DT_IMAGE_MIPF);
      dt_image_release(img, DT_IMAGE_FULL, 'r');
      if(dt_image_lock_if_available(img, mip, 'r')) ret = 1;
      else ret = 0;
    }
  }
  else if(mip == DT_IMAGE_FULL)
  {
    // after _open, the full buffer will be 'r' locked.
    if ((ret = dt_imageio_open(img, filename))!=DT_IMAGEIO_OK) 
	return 0;
    
    dt_image_raw_to_preview(img, img->pixels);
    dt_image_validate(img, DT_IMAGE_MIPF);
  }
  else
  {
    // refuse to load thumbnails for currently developed image.
    dt_ctl_gui_mode_t mode = dt_conf_get_int("ui_last/view");
    if(darktable.develop->image == img && mode == DT_DEVELOP) ret = 1;
    else
    {
      dt_image_reimport(img, filename, mip);
      if(dt_image_lock_if_available(img, mip, 'r')) ret = 1;
      else ret = 0;
    }
  }
  if(!ret) dt_image_validate(img, mip);

  return ret;
}

#ifdef _DEBUG
#define dt_image_set_lock_last_auto(A, B, C) dt_image_set_lock_last(A, B, file, line, function, C)
static void
dt_image_set_lock_last(dt_image_t *image, dt_image_buffer_t mip,
                       const char *file, int line, const char *function, const char mode)
{
  snprintf(image->lock_last[mip], 100, "%c by %s:%d %s", mode, file, line, function);
}
#else
#define dt_image_set_lock_last_auto(A, B, C)
#endif

#ifdef _DEBUG
void dt_image_prefetch_with_caller(dt_image_t *img, dt_image_buffer_t mip,
                                   const char *file, const int line, const char *function)
#else
void dt_image_prefetch(dt_image_t *img, dt_image_buffer_t mip)
#endif
{
  if(!img || mip > DT_IMAGE_MIPF || mip < DT_IMAGE_MIP0) return;
  dt_pthread_mutex_lock(&(darktable.mipmap_cache->mutex));
  if(img->mip_buf_size[mip] > 0)
  {
    // already loaded.
    dt_pthread_mutex_unlock(&(darktable.mipmap_cache->mutex));
    return;
  }
  dt_job_t j;
  dt_image_load_job_init(&j, img->id, mip);
  // if the job already exists, make it high-priority, if not, add it:
  if(dt_control_revive_job(darktable.control, &j) < 0)
    dt_control_add_job(darktable.control, &j);
  dt_pthread_mutex_unlock(&(darktable.mipmap_cache->mutex));
}


// =============================
//   mipmap cache functions:
// =============================

void dt_mipmap_cache_init(dt_mipmap_cache_t *cache, int32_t entries)
{
  dt_pthread_mutex_init(&(cache->mutex), NULL);
  for(int k=0; k<(int)DT_IMAGE_NONE; k++)
  {
    cache->total_size[k] = 0;
    // support up to 24 threads working on full images at the time:
    if(k == DT_IMAGE_FULL) entries = 24;
    dt_print(DT_DEBUG_CACHE, "[mipmap_cache_init] cache has %d entries for mip %d.\n", entries, k);
    cache->num_entries[k] = entries;
    cache->mip_lru[k] = (dt_image_t **)malloc(sizeof(dt_image_t*)*entries);
    memset(cache->mip_lru[k],0, sizeof(dt_image_t*)*entries);
  }
}

void dt_mipmap_cache_cleanup(dt_mipmap_cache_t *cache)
{
  // TODO: free all img bufs?
  for(int k=0; k<(int)DT_IMAGE_NONE; k++) free(cache->mip_lru[k]);
  dt_pthread_mutex_destroy(&(cache->mutex));
}

void dt_mipmap_cache_print(dt_mipmap_cache_t *cache)
{
  int64_t buffers = 0;
  uint64_t bytes = 0;
  for(int k=0; k<(int)DT_IMAGE_NONE; k++)
  {
    int users = 0, write = 0, entries = 0;
    for(int i=0; i<cache->num_entries[k]; i++)
    {
      if(cache->mip_lru[k][i])
      {
        // dt_print(DT_DEBUG_CACHE, "[cache entry] buffer %d, image %s locks: %d r %d w\n", k, cache->mip_lru[k][i]->filename, cache->mip_lru[k][i]->lock[k].users, cache->mip_lru[k][i]->lock[k].write);
        entries++;
        users += cache->mip_lru[k][i]->lock[k].users;
        write += cache->mip_lru[k][i]->lock[k].write;
        bytes += cache->mip_lru[k][i]->mip_buf_size[k];
        if(cache->mip_lru[k][i]->mip_buf_size[k]) buffers ++;
#ifdef _DEBUG
        if(cache->mip_lru[k][i]->lock[k].users || cache->mip_lru[k][i]->lock[k].write)
          dt_print(DT_DEBUG_CACHE, "[mipmap_cache] img %d mip %d used by %d %s\n", cache->mip_lru[k][i]->id, k, cache->mip_lru[k][i]->lock[k].users, cache->mip_lru[k][i]->lock_last[k]);
#endif
      }
    }
    printf("[mipmap_cache] mip %d: fill: %d/%d, users: %d, writers: %d\n", k, entries, cache->num_entries[k], users, write);
    printf("[mipmap_cache] total memory in mip %d: %.2f MB\n", k, cache->total_size[k]/(1024.0*1024.0));
  }
  // printf("[mipmap_cache] occupies %.2f MB in %"PRIi64" (%"PRIi64") buffers\n", bytes/(1024.0*1024.0), buffers, dt_image_debug_malloc_size);
  printf("[mipmap_cache] occupies %.2f MB in %"PRIi64" (%.2f) buffers\n", bytes/(1024.0*1024.0), buffers, dt_image_debug_malloc_size/(1024.0*1024.0));
}

void dt_image_check_buffer(dt_image_t *image, dt_image_buffer_t mip, int32_t size)
{
#ifdef _DEBUG
  assert(image->mip_buf_size[mip] >= size);
#endif
}

#ifdef _DEBUG
int dt_image_alloc_with_caller(dt_image_t *img, dt_image_buffer_t mip,
                               const char *file, const int line, const char *function)
#else
int dt_image_alloc(dt_image_t *img, dt_image_buffer_t mip)
#endif
{
  int wd, ht;
  dt_image_get_mip_size(img, mip, &wd, &ht);
  size_t size = wd*ht;
  dt_pthread_mutex_lock(&(darktable.mipmap_cache->mutex));
  void *ptr = NULL;
  if     ((int)mip <  (int)DT_IMAGE_MIPF)
  {
    size *= 4*sizeof(uint8_t);
    ptr = (void *)(img->mip[mip]);
  }
  else if(mip == DT_IMAGE_MIPF)
  {
    size *= 4*sizeof(float);
    ptr = (void *)(img->mipf);
  }
  else if(mip == DT_IMAGE_FULL && (img->filters == 0))
  {
    size *= 4*sizeof(float);
    ptr = (void *)(img->pixels);
  }
  else if(mip == DT_IMAGE_FULL && (img->filters != 0))
  {
    size *= img->bpp;
    ptr = (void *)(img->pixels);
  }
  else
  {
    dt_pthread_mutex_unlock(&(darktable.mipmap_cache->mutex));
    return 1;
  }
  if(ptr)
  {
    if(img->lock[mip].users)
    {
      // still locked by others (only write lock allone doesn't suffice, that's just a singleton thread indicator!)
      dt_print(DT_DEBUG_CACHE, "[image_alloc] buffer mip %d is still locked! (w:%d u:%d)\n", mip, img->lock[mip].write, img->lock[mip].users);
#ifdef _DEBUG
      dt_print(DT_DEBUG_CACHE, "[image_alloc] last for img %d mip %d lock acquired %s\n", img->id, mip, img->lock_last[mip]);
#endif
      dt_pthread_mutex_unlock(&(darktable.mipmap_cache->mutex));
      return 1;
    }
    if(size != img->mip_buf_size[mip])
    {
      // free buffer, alter cache size stats, and continue below.
      dt_image_free(img, mip);
    }
    else
    {
      dt_image_set_lock_last_auto(img, mip, 'w');
      // dt_print(DT_DEBUG_CACHE, "[image_alloc] locking already allocated image %s\n", img->filename);
      img->lock[mip].write = 1; // write lock
      img->lock[mip].users = 1; // read lock
      dt_pthread_mutex_unlock(&(darktable.mipmap_cache->mutex));
      return 0; // all good, already alloc'ed.
    }
  }
=======
>>>>>>> 6b41011b

// *******************************************************
// xmp stuff
// *******************************************************

void dt_image_write_sidecar_file(int imgid)
{
  // TODO: compute hash and don't write if not needed!
  // write .xmp file
  if(imgid > 0 && dt_conf_get_bool("write_sidecar_files"))
  {
    char filename[DT_MAX_PATH_LEN+8];
    dt_image_full_path(imgid, filename, DT_MAX_PATH_LEN);
    dt_image_path_append_version(imgid, filename, DT_MAX_PATH_LEN);
    char *c = filename + strlen(filename);
    sprintf(c, ".xmp");
    dt_exif_xmp_write(imgid, filename);
  }
}

void dt_image_synch_xmp(const int selected)
{
  if(selected > 0)
  {
    dt_image_write_sidecar_file(selected);
  }
  else if(dt_conf_get_bool("write_sidecar_files"))
  {
    sqlite3_stmt *stmt;
    DT_DEBUG_SQLITE3_PREPARE_V2(dt_database_get(darktable.db), "select imgid from selected_images", -1, &stmt, NULL);
    while(sqlite3_step(stmt) == SQLITE_ROW)
    {
      const int imgid = sqlite3_column_int(stmt, 0);
      dt_image_write_sidecar_file(imgid);
    }
    sqlite3_finalize(stmt);
  }
}

void dt_image_synch_all_xmp(const gchar *pathname)
{
  if(dt_conf_get_bool("write_sidecar_files"))
  {
    // Delete all existing .xmp files.
    glob_t *globbuf = malloc(sizeof(glob_t));
    
    gchar *fname = g_strdup(pathname);
    gchar pattern[1024];
    g_snprintf(pattern, 1024, "%s", pathname);
    char *c1 = pattern + strlen(pattern);
    while(*c1 != '.' && c1 > pattern) c1--;
    g_snprintf(c1, pattern + 1024 - c1, "_*");
    char *c2 = fname + strlen(fname);
    while(*c2 != '.' && c2 > fname) c2--;
    g_snprintf(c1+2, pattern + 1024 - c1 - 2, "%s.xmp", c2);

    if (!glob(pattern, 0, NULL, globbuf))
    {
      for (int i=0; i < globbuf->gl_pathc; i++)
      {
        (void)g_unlink(globbuf->gl_pathv[i]);
      }
      globfree(globbuf);
    }
     
    sqlite3_stmt *stmt;
    gchar *imgfname = g_path_get_basename(pathname);
    gchar *imgpath = g_path_get_dirname(pathname);
    DT_DEBUG_SQLITE3_PREPARE_V2(dt_database_get(darktable.db), "select id from images where film_id in (select id from film_rolls where folder = ?1) and filename = ?2", -1, &stmt, NULL);
    DT_DEBUG_SQLITE3_BIND_TEXT(stmt, 1, imgpath, strlen(imgpath), SQLITE_TRANSIENT);
    DT_DEBUG_SQLITE3_BIND_TEXT(stmt, 2, imgfname, strlen(imgfname), SQLITE_TRANSIENT);
    while(sqlite3_step(stmt) == SQLITE_ROW)
    {
      const int imgid = sqlite3_column_int(stmt, 0);
      dt_image_write_sidecar_file(imgid);
    }
    sqlite3_finalize(stmt);
    g_free(fname);
    g_free(imgfname);
    g_free(imgpath);
  }
}

// kate: tab-indents: off; indent-width 2; replace-tabs on; indent-mode cstyle; remove-trailing-space on;<|MERGE_RESOLUTION|>--- conflicted
+++ resolved
@@ -404,235 +404,6 @@
   img->exif_crop = 1.0;
   img->exif_exposure = img->exif_aperture = img->exif_iso = img->exif_focal_length = img->exif_focus_distance = 0;
 }
-
-<<<<<<< HEAD
-// this should load and return with 'r' lock on mip buffer.
-int dt_image_load(dt_image_t *img, dt_image_buffer_t mip)
-{
-  if(!img) return 1;
-  int ret = 0;
-  char filename[DT_MAX_PATH];
-  dt_image_full_path(img->id, filename, DT_MAX_PATH);
-  // reimport forced?
-  if(mip != DT_IMAGE_FULL &&
-      (img->force_reimport || img->width == 0 || img->height == 0))
-  {
-    dt_image_reimport(img, filename, mip);
-    if(dt_image_lock_if_available(img, mip, 'r')) ret = 1;
-    else ret = 0;
-  }
-  // else we might be able to fetch it from the caches.
-  else if(mip == DT_IMAGE_MIPF)
-  {
-    if(dt_image_lock_if_available(img, DT_IMAGE_FULL, 'r'))
-    {
-      // get mipf from half-size raw
-      ret = dt_imageio_open_preview(img, filename);
-      dt_image_validate(img, DT_IMAGE_MIPF);
-      if(!ret && dt_image_lock_if_available(img, mip, 'r')) ret = 1;
-      else ret = 0;
-    }
-    else
-    {
-      // downscale full buffer
-      dt_image_raw_to_preview(img, img->pixels);
-      dt_image_validate(img, DT_IMAGE_MIPF);
-      dt_image_release(img, DT_IMAGE_FULL, 'r');
-      if(dt_image_lock_if_available(img, mip, 'r')) ret = 1;
-      else ret = 0;
-    }
-  }
-  else if(mip == DT_IMAGE_FULL)
-  {
-    // after _open, the full buffer will be 'r' locked.
-    if ((ret = dt_imageio_open(img, filename))!=DT_IMAGEIO_OK) 
-	return 0;
-    
-    dt_image_raw_to_preview(img, img->pixels);
-    dt_image_validate(img, DT_IMAGE_MIPF);
-  }
-  else
-  {
-    // refuse to load thumbnails for currently developed image.
-    dt_ctl_gui_mode_t mode = dt_conf_get_int("ui_last/view");
-    if(darktable.develop->image == img && mode == DT_DEVELOP) ret = 1;
-    else
-    {
-      dt_image_reimport(img, filename, mip);
-      if(dt_image_lock_if_available(img, mip, 'r')) ret = 1;
-      else ret = 0;
-    }
-  }
-  if(!ret) dt_image_validate(img, mip);
-
-  return ret;
-}
-
-#ifdef _DEBUG
-#define dt_image_set_lock_last_auto(A, B, C) dt_image_set_lock_last(A, B, file, line, function, C)
-static void
-dt_image_set_lock_last(dt_image_t *image, dt_image_buffer_t mip,
-                       const char *file, int line, const char *function, const char mode)
-{
-  snprintf(image->lock_last[mip], 100, "%c by %s:%d %s", mode, file, line, function);
-}
-#else
-#define dt_image_set_lock_last_auto(A, B, C)
-#endif
-
-#ifdef _DEBUG
-void dt_image_prefetch_with_caller(dt_image_t *img, dt_image_buffer_t mip,
-                                   const char *file, const int line, const char *function)
-#else
-void dt_image_prefetch(dt_image_t *img, dt_image_buffer_t mip)
-#endif
-{
-  if(!img || mip > DT_IMAGE_MIPF || mip < DT_IMAGE_MIP0) return;
-  dt_pthread_mutex_lock(&(darktable.mipmap_cache->mutex));
-  if(img->mip_buf_size[mip] > 0)
-  {
-    // already loaded.
-    dt_pthread_mutex_unlock(&(darktable.mipmap_cache->mutex));
-    return;
-  }
-  dt_job_t j;
-  dt_image_load_job_init(&j, img->id, mip);
-  // if the job already exists, make it high-priority, if not, add it:
-  if(dt_control_revive_job(darktable.control, &j) < 0)
-    dt_control_add_job(darktable.control, &j);
-  dt_pthread_mutex_unlock(&(darktable.mipmap_cache->mutex));
-}
-
-
-// =============================
-//   mipmap cache functions:
-// =============================
-
-void dt_mipmap_cache_init(dt_mipmap_cache_t *cache, int32_t entries)
-{
-  dt_pthread_mutex_init(&(cache->mutex), NULL);
-  for(int k=0; k<(int)DT_IMAGE_NONE; k++)
-  {
-    cache->total_size[k] = 0;
-    // support up to 24 threads working on full images at the time:
-    if(k == DT_IMAGE_FULL) entries = 24;
-    dt_print(DT_DEBUG_CACHE, "[mipmap_cache_init] cache has %d entries for mip %d.\n", entries, k);
-    cache->num_entries[k] = entries;
-    cache->mip_lru[k] = (dt_image_t **)malloc(sizeof(dt_image_t*)*entries);
-    memset(cache->mip_lru[k],0, sizeof(dt_image_t*)*entries);
-  }
-}
-
-void dt_mipmap_cache_cleanup(dt_mipmap_cache_t *cache)
-{
-  // TODO: free all img bufs?
-  for(int k=0; k<(int)DT_IMAGE_NONE; k++) free(cache->mip_lru[k]);
-  dt_pthread_mutex_destroy(&(cache->mutex));
-}
-
-void dt_mipmap_cache_print(dt_mipmap_cache_t *cache)
-{
-  int64_t buffers = 0;
-  uint64_t bytes = 0;
-  for(int k=0; k<(int)DT_IMAGE_NONE; k++)
-  {
-    int users = 0, write = 0, entries = 0;
-    for(int i=0; i<cache->num_entries[k]; i++)
-    {
-      if(cache->mip_lru[k][i])
-      {
-        // dt_print(DT_DEBUG_CACHE, "[cache entry] buffer %d, image %s locks: %d r %d w\n", k, cache->mip_lru[k][i]->filename, cache->mip_lru[k][i]->lock[k].users, cache->mip_lru[k][i]->lock[k].write);
-        entries++;
-        users += cache->mip_lru[k][i]->lock[k].users;
-        write += cache->mip_lru[k][i]->lock[k].write;
-        bytes += cache->mip_lru[k][i]->mip_buf_size[k];
-        if(cache->mip_lru[k][i]->mip_buf_size[k]) buffers ++;
-#ifdef _DEBUG
-        if(cache->mip_lru[k][i]->lock[k].users || cache->mip_lru[k][i]->lock[k].write)
-          dt_print(DT_DEBUG_CACHE, "[mipmap_cache] img %d mip %d used by %d %s\n", cache->mip_lru[k][i]->id, k, cache->mip_lru[k][i]->lock[k].users, cache->mip_lru[k][i]->lock_last[k]);
-#endif
-      }
-    }
-    printf("[mipmap_cache] mip %d: fill: %d/%d, users: %d, writers: %d\n", k, entries, cache->num_entries[k], users, write);
-    printf("[mipmap_cache] total memory in mip %d: %.2f MB\n", k, cache->total_size[k]/(1024.0*1024.0));
-  }
-  // printf("[mipmap_cache] occupies %.2f MB in %"PRIi64" (%"PRIi64") buffers\n", bytes/(1024.0*1024.0), buffers, dt_image_debug_malloc_size);
-  printf("[mipmap_cache] occupies %.2f MB in %"PRIi64" (%.2f) buffers\n", bytes/(1024.0*1024.0), buffers, dt_image_debug_malloc_size/(1024.0*1024.0));
-}
-
-void dt_image_check_buffer(dt_image_t *image, dt_image_buffer_t mip, int32_t size)
-{
-#ifdef _DEBUG
-  assert(image->mip_buf_size[mip] >= size);
-#endif
-}
-
-#ifdef _DEBUG
-int dt_image_alloc_with_caller(dt_image_t *img, dt_image_buffer_t mip,
-                               const char *file, const int line, const char *function)
-#else
-int dt_image_alloc(dt_image_t *img, dt_image_buffer_t mip)
-#endif
-{
-  int wd, ht;
-  dt_image_get_mip_size(img, mip, &wd, &ht);
-  size_t size = wd*ht;
-  dt_pthread_mutex_lock(&(darktable.mipmap_cache->mutex));
-  void *ptr = NULL;
-  if     ((int)mip <  (int)DT_IMAGE_MIPF)
-  {
-    size *= 4*sizeof(uint8_t);
-    ptr = (void *)(img->mip[mip]);
-  }
-  else if(mip == DT_IMAGE_MIPF)
-  {
-    size *= 4*sizeof(float);
-    ptr = (void *)(img->mipf);
-  }
-  else if(mip == DT_IMAGE_FULL && (img->filters == 0))
-  {
-    size *= 4*sizeof(float);
-    ptr = (void *)(img->pixels);
-  }
-  else if(mip == DT_IMAGE_FULL && (img->filters != 0))
-  {
-    size *= img->bpp;
-    ptr = (void *)(img->pixels);
-  }
-  else
-  {
-    dt_pthread_mutex_unlock(&(darktable.mipmap_cache->mutex));
-    return 1;
-  }
-  if(ptr)
-  {
-    if(img->lock[mip].users)
-    {
-      // still locked by others (only write lock allone doesn't suffice, that's just a singleton thread indicator!)
-      dt_print(DT_DEBUG_CACHE, "[image_alloc] buffer mip %d is still locked! (w:%d u:%d)\n", mip, img->lock[mip].write, img->lock[mip].users);
-#ifdef _DEBUG
-      dt_print(DT_DEBUG_CACHE, "[image_alloc] last for img %d mip %d lock acquired %s\n", img->id, mip, img->lock_last[mip]);
-#endif
-      dt_pthread_mutex_unlock(&(darktable.mipmap_cache->mutex));
-      return 1;
-    }
-    if(size != img->mip_buf_size[mip])
-    {
-      // free buffer, alter cache size stats, and continue below.
-      dt_image_free(img, mip);
-    }
-    else
-    {
-      dt_image_set_lock_last_auto(img, mip, 'w');
-      // dt_print(DT_DEBUG_CACHE, "[image_alloc] locking already allocated image %s\n", img->filename);
-      img->lock[mip].write = 1; // write lock
-      img->lock[mip].users = 1; // read lock
-      dt_pthread_mutex_unlock(&(darktable.mipmap_cache->mutex));
-      return 0; // all good, already alloc'ed.
-    }
-  }
-=======
->>>>>>> 6b41011b
 
 // *******************************************************
 // xmp stuff
