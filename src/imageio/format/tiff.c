--- conflicted
+++ resolved
@@ -29,11 +29,7 @@
 #include "common/colorspaces.h"
 #include "control/conf.h"
 #include "common/imageio_format.h"
-<<<<<<< HEAD
 #include "bauhaus/bauhaus.h"
-#define DT_TIFFIO_STRIPE 64
-=======
->>>>>>> 7a3f4221
 
 DT_MODULE(2)
 
@@ -375,11 +371,7 @@
 
 static void bpp_combobox_changed(GtkWidget *widget, gpointer user_data)
 {
-<<<<<<< HEAD
-  int bpp = dt_bauhaus_combobox_get(widget);
-=======
-  const int bpp = gtk_combo_box_get_active(widget);
->>>>>>> 7a3f4221
+  const int bpp = dt_bauhaus_combobox_get(widget);
 
   if(bpp == 1)
     dt_conf_set_int("plugins/imageio/format/tiff/bpp", 16);
@@ -391,11 +383,7 @@
 
 static void compress_combobox_changed(GtkWidget *widget, gpointer user_data)
 {
-<<<<<<< HEAD
-  int compress = dt_bauhaus_combobox_get(widget);
-=======
-  const int compress = gtk_combo_box_get_active(widget);
->>>>>>> 7a3f4221
+  const int compress = dt_bauhaus_combobox_get(widget);
   dt_conf_set_int("plugins/imageio/format/tiff/compress", compress);
 }
 
