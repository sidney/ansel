/*
    This file is part of darktable,
    copyright (c) 2009--2011 johannes hanika.

    darktable is free software: you can redistribute it and/or modify
    it under the terms of the GNU General Public License as published by
    the Free Software Foundation, either version 3 of the License, or
    (at your option) any later version.

    darktable is distributed in the hope that it will be useful,
    but WITHOUT ANY WARRANTY; without even the implied warranty of
    MERCHANTABILITY or FITNESS FOR A PARTICULAR PURPOSE.  See the
    GNU General Public License for more details.

    You should have received a copy of the GNU General Public License
    along with darktable.  If not, see <http://www.gnu.org/licenses/>.
*/

#define __STDC_FORMAT_MACROS

extern "C" {
#ifdef HAVE_CONFIG_H
#include "config.h"
#endif
#include "bauhaus/bauhaus.h"
#include "control/control.h"
#include "develop/develop.h"
#include "develop/imageop.h"
#include "develop/imageop_math.h"
#include "develop/tiling.h"
#include "gui/accelerators.h"
#include "gui/gtk.h"
#include "iop/iop_api.h"
#include <assert.h>
#include <math.h>
#include <stdlib.h>
#include <string.h>
#include "common/iop_group.h"
}
#include "iop/Permutohedral.h"
extern "C" {
#include <gtk/gtk.h>
#include <inttypes.h>

/**
 * implementation of the 5d-color bilateral filter using andrew adams et al.'s
 * permutohedral lattice, which they kindly provided online as c++ code, under new bsd license.
 */

DT_MODULE_INTROSPECTION(1, dt_iop_bilateral_params_t)

typedef struct dt_iop_bilateral_params_t
{
  // standard deviations of the gauss to use for blurring in the dimensions x,y,r,g,b (or L*,a*,b*)
  float sigma[5];
} dt_iop_bilateral_params_t;

typedef struct dt_iop_bilateral_gui_data_t
{
  GtkWidget *scale1, *scale2, *scale3, *scale4, *scale5;
} dt_iop_bilateral_gui_data_t;

typedef struct dt_iop_bilateral_data_t
{
  float sigma[5];
} dt_iop_bilateral_data_t;

const char *name()
{
  return _("denoise (bilateral filter)");
}

int groups()
{
  return dt_iop_get_group("denoise (bilateral filter)", IOP_GROUP_CORRECT);
}

int flags()
{
  return IOP_FLAGS_ALLOW_TILING | IOP_FLAGS_SUPPORTS_BLENDING;
}

void init_key_accels(dt_iop_module_so_t *self)
{
  dt_accel_register_slider_iop(self, FALSE, NC_("accel", "radius"));
  dt_accel_register_slider_iop(self, FALSE, NC_("accel", "red"));
  dt_accel_register_slider_iop(self, FALSE, NC_("accel", "green"));
  dt_accel_register_slider_iop(self, FALSE, NC_("accel", "blue"));
}

void connect_key_accels(dt_iop_module_t *self)
{
  dt_iop_bilateral_gui_data_t *g = (dt_iop_bilateral_gui_data_t *)self->gui_data;
  dt_accel_connect_slider_iop(self, "radius", GTK_WIDGET(g->scale1));
  dt_accel_connect_slider_iop(self, "red", GTK_WIDGET(g->scale3));
  dt_accel_connect_slider_iop(self, "green", GTK_WIDGET(g->scale4));
  dt_accel_connect_slider_iop(self, "blue", GTK_WIDGET(g->scale5));
}

void process(struct dt_iop_module_t *self, dt_dev_pixelpipe_iop_t *piece, const void *const ivoid,
             void *const ovoid, const dt_iop_roi_t *const roi_in, const dt_iop_roi_t *const roi_out)
{
  dt_iop_bilateral_data_t *data = (dt_iop_bilateral_data_t *)piece->data;

  const int ch = piece->colors;
  float sigma[5];
  sigma[0] = data->sigma[0] * roi_in->scale / piece->iscale;
  sigma[1] = data->sigma[1] * roi_in->scale / piece->iscale;
  sigma[2] = data->sigma[2];
  sigma[3] = data->sigma[3];
  sigma[4] = data->sigma[4];
  if(fmaxf(sigma[0], sigma[1]) < .1)
  {
    memcpy(ovoid, ivoid, (size_t)sizeof(float) * ch * roi_out->width * roi_out->height);
    return;
  }

  // if rad <= 6 use naive version!
  const int rad = (int)(3.0 * fmaxf(sigma[0], sigma[1]) + 1.0);
  if(rad <= 6 && (piece->pipe->type == DT_DEV_PIXELPIPE_THUMBNAIL))
  {
    // no use denoising the thumbnail. takes ages without permutohedral
    memcpy(ovoid, ivoid, (size_t)sizeof(float) * ch * roi_out->width * roi_out->height);
  }
  else if(rad <= 6)
  {
    float *in = (float *)ivoid;
    float *out = (float *)ovoid;

    static const size_t weights_size = 2 * (6 + 1) * 2 * (6 + 1);
    float mat[weights_size];
    const int wd = 2 * rad + 1;
    float *m = mat + rad * wd + rad;
    float weight = 0.0f;
    const float isig2col[3] = { 1.f / (2.0f * sigma[2] * sigma[2]), 1.f / (2.0f * sigma[3] * sigma[3]),
                                1.f / (2.0f * sigma[4] * sigma[4]) };
    // init gaussian kernel
    for(int l = -rad; l <= rad; l++)
      for(int k = -rad; k <= rad; k++)
        weight += m[l * wd + k] = expf(-(l * l + k * k) / (2.f * sigma[0] * sigma[0]));
    for(int l = -rad; l <= rad; l++)
      for(int k = -rad; k <= rad; k++) m[l * wd + k] /= weight;

    float *const weights_buf = (float *)malloc(weights_size * dt_get_num_threads() * sizeof(float));

#ifdef _OPENMP
#pragma omp parallel for default(none) schedule(static) shared(m, mat, isig2col) private(in, out)
#endif
    for(int j = rad; j < roi_out->height - rad; j++)
    {
      in = ((float *)ivoid) + ch * ((size_t)j * roi_in->width + rad);
      out = ((float *)ovoid) + ch * ((size_t)j * roi_out->width + rad);
      float *weights = weights_buf + weights_size * dt_get_thread_num();
      float *w = weights + rad * wd + rad;
      float sumw;
      for(int i = rad; i < roi_out->width - rad; i++)
      {
        sumw = 0.0f;
        for(int l = -rad; l <= rad; l++)
          for(int k = -rad; k <= rad; k++)
          {
            float *inp = in + ch * (l * roi_in->width + k);
            sumw += w[l * wd + k] = m[l * wd + k]
                                    * expf(-((in[0] - inp[0]) * (in[0] - inp[0]) * isig2col[0]
                                             + (in[1] - inp[1]) * (in[1] - inp[1]) * isig2col[1]
                                             + (in[2] - inp[2]) * (in[2] - inp[2]) * isig2col[2]));
          }
        for(int l = -rad; l <= rad; l++)
          for(int k = -rad; k <= rad; k++) w[l * wd + k] /= sumw;
        for(int c = 0; c < 3; c++) out[c] = 0.0f;
        for(int l = -rad; l <= rad; l++)
          for(int k = -rad; k <= rad; k++)
          {
            float *inp = in + ch * ((size_t)l * roi_in->width + k);
            float pix_weight = w[(size_t)l * wd + k];
            for(int c = 0; c < 3; c++) out[c] += inp[c] * pix_weight;
          }
        out += ch;
        in += ch;
      }
    }

    free((void *)weights_buf);

    // fill unprocessed border
    for(int j = 0; j < rad; j++)
      memcpy(((float *)ovoid) + (size_t)ch * j * roi_out->width,
             ((float *)ivoid) + (size_t)ch * j * roi_in->width, (size_t)ch * sizeof(float) * roi_out->width);
    for(int j = roi_out->height - rad; j < roi_out->height; j++)
      memcpy(((float *)ovoid) + (size_t)ch * j * roi_out->width,
             ((float *)ivoid) + (size_t)ch * j * roi_in->width, (size_t)ch * sizeof(float) * roi_out->width);
    for(int j = rad; j < roi_out->height - rad; j++)
    {
      in = ((float *)ivoid) + (size_t)ch * roi_out->width * j;
      out = ((float *)ovoid) + (size_t)ch * roi_out->width * j;
      for(int i = 0; i < rad; i++)
        for(int c = 0; c < 3; c++) out[ch * i + c] = in[ch * i + c];
      for(int i = roi_out->width - rad; i < roi_out->width; i++)
        for(int c = 0; c < 3; c++) out[ch * i + c] = in[ch * i + c];
    }
  }
  else
  {
    for(int k = 0; k < 5; k++) sigma[k] = 1.0f / sigma[k];
    PermutohedralLattice<5, 4> lattice((size_t)roi_in->width * roi_in->height, omp_get_max_threads());

// splat into the lattice
#ifdef _OPENMP
#pragma omp parallel for
#endif
    for(int j = 0; j < roi_in->height; j++)
    {
      const float *in = (const float *)ivoid + (size_t)j * roi_in->width * ch;
      const int thread = omp_get_thread_num();
      size_t index = (size_t)j * roi_in->width;
      for(int i = 0; i < roi_in->width; i++, index++)
      {
        float pos[5] = { i * sigma[0], j * sigma[1], in[0] * sigma[2], in[1] * sigma[3], in[2] * sigma[4] };
        float val[4] = { in[0], in[1], in[2], 1.0 };
        lattice.splat(pos, val, index, thread);
        in += ch;
      }
    }

    lattice.merge_splat_threads();

    // blur the lattice
    lattice.blur();

// slice from the lattice
#ifdef _OPENMP
#pragma omp parallel for
#endif
    for(int j = 0; j < roi_in->height; j++)
    {
      float *out = (float *)ovoid + (size_t)j * roi_in->width * ch;
      size_t index = (size_t)j * roi_in->width;
      for(int i = 0; i < roi_in->width; i++, index++)
      {
        float val[4];
        lattice.slice(val, index);
        for(int k = 0; k < 3; k++) out[k] = val[k] / val[3];
        out += ch;
      }
    }
  }

  if(piece->pipe->mask_display) dt_iop_alpha_copy(ivoid, ovoid, roi_out->width, roi_out->height);
}

static void sigma_callback(GtkWidget *slider, dt_iop_module_t *self)
{
  if(self->dt->gui->reset) return;
  dt_iop_bilateral_params_t *p = (dt_iop_bilateral_params_t *)self->params;
  dt_iop_bilateral_gui_data_t *g = (dt_iop_bilateral_gui_data_t *)self->gui_data;
  int i = 0;
  if(slider == g->scale1)
    i = 0;
  else if(slider == g->scale2)
    i = 1;
  else if(slider == g->scale3)
    i = 2;
  else if(slider == g->scale4)
    i = 3;
  else if(slider == g->scale5)
    i = 4;
  p->sigma[i] = dt_bauhaus_slider_get(slider);
  if(i == 0) p->sigma[1] = p->sigma[0];
  dt_dev_add_history_item(darktable.develop, self, TRUE);
}

void commit_params(struct dt_iop_module_t *self, dt_iop_params_t *p1, dt_dev_pixelpipe_t *pipe,
                   dt_dev_pixelpipe_iop_t *piece)
{
  dt_iop_bilateral_params_t *p = (dt_iop_bilateral_params_t *)p1;
  dt_iop_bilateral_data_t *d = (dt_iop_bilateral_data_t *)piece->data;
  for(int k = 0; k < 5; k++) d->sigma[k] = p->sigma[k];
}

void init_pipe(struct dt_iop_module_t *self, dt_dev_pixelpipe_t *pipe, dt_dev_pixelpipe_iop_t *piece)
{
  piece->data = malloc(sizeof(dt_iop_bilateral_data_t));
  self->commit_params(self, self->default_params, pipe, piece);
}

void cleanup_pipe(struct dt_iop_module_t *self, dt_dev_pixelpipe_t *pipe, dt_dev_pixelpipe_iop_t *piece)
{
  free(piece->data);
  piece->data = NULL;
}

void gui_update(struct dt_iop_module_t *self)
{
  dt_iop_module_t *module = (dt_iop_module_t *)self;
  dt_iop_bilateral_gui_data_t *g = (dt_iop_bilateral_gui_data_t *)self->gui_data;
  dt_iop_bilateral_params_t *p = (dt_iop_bilateral_params_t *)module->params;
  dt_bauhaus_slider_set(g->scale1, p->sigma[0]);
  // dt_bauhaus_slider_set(g->scale2, p->sigma[1]);
  dt_bauhaus_slider_set(g->scale3, p->sigma[2]);
  dt_bauhaus_slider_set(g->scale4, p->sigma[3]);
  dt_bauhaus_slider_set(g->scale5, p->sigma[4]);
}

void tiling_callback(struct dt_iop_module_t *self, struct dt_dev_pixelpipe_iop_t *piece,
                     const dt_iop_roi_t *roi_in, const dt_iop_roi_t *roi_out,
                     struct dt_develop_tiling_t *tiling)
{
  dt_iop_bilateral_data_t *data = (dt_iop_bilateral_data_t *)piece->data;
  float sigma[5];
  sigma[0] = data->sigma[0] * roi_in->scale / piece->iscale;
  sigma[1] = data->sigma[1] * roi_in->scale / piece->iscale;
  const int rad = (int)(3.0 * fmaxf(sigma[0], sigma[1]) + 1.0);
  tiling->factor = 2 + 50;
  tiling->overhead = 0;
  tiling->overlap = rad;
  tiling->xalign = 1;
  tiling->yalign = 1;
  return;
}

void init(dt_iop_module_t *module)
{
  // module->data = malloc(sizeof(dt_iop_bilateral_data_t));
  module->params = (dt_iop_params_t *)malloc(sizeof(dt_iop_bilateral_params_t));
  module->default_params = (dt_iop_params_t *)malloc(sizeof(dt_iop_bilateral_params_t));
  module->default_enabled = 0;
<<<<<<< HEAD
  module->priority = 314; // module order created by iop_dependencies.py, do not edit!
=======
  module->priority = 333; // module order created by iop_dependencies.py, do not edit!
>>>>>>> 2830c8b4
  module->params_size = sizeof(dt_iop_bilateral_params_t);
  module->gui_data = NULL;
  dt_iop_bilateral_params_t tmp = (dt_iop_bilateral_params_t){ { 15.0, 15.0, 0.005, 0.005, 0.005 } };
  memcpy(module->params, &tmp, sizeof(dt_iop_bilateral_params_t));
  memcpy(module->default_params, &tmp, sizeof(dt_iop_bilateral_params_t));
}

void cleanup(dt_iop_module_t *module)
{
  free(module->params);
  module->params = NULL;
}

void gui_init(dt_iop_module_t *self)
{
  self->gui_data = (dt_iop_gui_data_t *)malloc(sizeof(dt_iop_bilateral_gui_data_t));
  dt_iop_bilateral_gui_data_t *g = (dt_iop_bilateral_gui_data_t *)self->gui_data;
  dt_iop_bilateral_params_t *p = (dt_iop_bilateral_params_t *)self->params;

  self->widget = gtk_box_new(GTK_ORIENTATION_VERTICAL, DT_BAUHAUS_SPACE);
  dt_gui_add_help_link(self->widget, dt_get_help_url(self->op));

  g->scale1 = dt_bauhaus_slider_new_with_range(self, 1.0, 30.0, 1.0, p->sigma[0], 1);
  g->scale3 = dt_bauhaus_slider_new_with_range(self, 0.0001, .1, 0.001, p->sigma[2], 4);
  g->scale4 = dt_bauhaus_slider_new_with_range(self, 0.0001, .1, 0.001, p->sigma[3], 4);
  g->scale5 = dt_bauhaus_slider_new_with_range(self, 0.0001, .1, 0.001, p->sigma[4], 4);
  gtk_widget_set_tooltip_text(g->scale1, _("spatial extent of the gaussian"));
  gtk_widget_set_tooltip_text(g->scale3, _("how much to blur red"));
  gtk_widget_set_tooltip_text(g->scale4, _("how much to blur green"));
  gtk_widget_set_tooltip_text(g->scale5, _("how much to blur blue"));

  dt_bauhaus_widget_set_label(g->scale1, NULL, _("radius"));
  dt_bauhaus_widget_set_label(g->scale3, NULL, _("red"));
  dt_bauhaus_widget_set_label(g->scale4, NULL, _("green"));
  dt_bauhaus_widget_set_label(g->scale5, NULL, _("blue"));

  gtk_box_pack_start(GTK_BOX(self->widget), g->scale1, TRUE, TRUE, 0);
  gtk_box_pack_start(GTK_BOX(self->widget), g->scale3, TRUE, TRUE, 0);
  gtk_box_pack_start(GTK_BOX(self->widget), g->scale4, TRUE, TRUE, 0);
  gtk_box_pack_start(GTK_BOX(self->widget), g->scale5, TRUE, TRUE, 0);

  g_signal_connect(G_OBJECT(g->scale1), "value-changed", G_CALLBACK(sigma_callback), self);
  // g_signal_connect (G_OBJECT (g->scale2), "value-changed",
  // G_CALLBACK (sigma_callback), self);
  g_signal_connect(G_OBJECT(g->scale3), "value-changed", G_CALLBACK(sigma_callback), self);
  g_signal_connect(G_OBJECT(g->scale4), "value-changed", G_CALLBACK(sigma_callback), self);
  g_signal_connect(G_OBJECT(g->scale5), "value-changed", G_CALLBACK(sigma_callback), self);
}

void gui_cleanup(struct dt_iop_module_t *self)
{
  free(self->gui_data);
  self->gui_data = NULL;
}
}

// modelines: These editor modelines have been set for all relevant files by tools/update_modelines.sh
// vim: shiftwidth=2 expandtab tabstop=2 cindent
// kate: tab-indents: off; indent-width 2; replace-tabs on; indent-mode cstyle; remove-trailing-spaces modified;<|MERGE_RESOLUTION|>--- conflicted
+++ resolved
@@ -324,11 +324,7 @@
   module->params = (dt_iop_params_t *)malloc(sizeof(dt_iop_bilateral_params_t));
   module->default_params = (dt_iop_params_t *)malloc(sizeof(dt_iop_bilateral_params_t));
   module->default_enabled = 0;
-<<<<<<< HEAD
-  module->priority = 314; // module order created by iop_dependencies.py, do not edit!
-=======
-  module->priority = 333; // module order created by iop_dependencies.py, do not edit!
->>>>>>> 2830c8b4
+  module->priority = 328; // module order created by iop_dependencies.py, do not edit!
   module->params_size = sizeof(dt_iop_bilateral_params_t);
   module->gui_data = NULL;
   dt_iop_bilateral_params_t tmp = (dt_iop_bilateral_params_t){ { 15.0, 15.0, 0.005, 0.005, 0.005 } };
