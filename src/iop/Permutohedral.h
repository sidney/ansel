/*
   this file has been taken from ImageStack (http://code.google.com/p/imagestack/)
   and adjusted slightly to fit darktable.

   ImageStack is released under the new bsd license:

Copyright (c) 2010, Andrew Adams
All rights reserved.

Redistribution and use in source and binary forms, with or without modification, are permitted provided that the following conditions are met:

    * Redistributions of source code must retain the above copyright notice, this list of conditions and the following disclaimer.
    * Redistributions in binary form must reproduce the above copyright notice, this list of conditions and the following disclaimer in the documentation and/or other materials provided with the distribution.
    * Neither the name of the Stanford Graphics Lab nor the names of its contributors may be used to endorse or promote products derived from this software without specific prior written permission.

THIS SOFTWARE IS PROVIDED BY THE COPYRIGHT HOLDERS AND CONTRIBUTORS "AS IS" AND ANY EXPRESS OR IMPLIED WARRANTIES, INCLUDING, BUT NOT LIMITED TO, THE IMPLIED WARRANTIES OF MERCHANTABILITY AND FITNESS FOR A PARTICULAR PURPOSE ARE DISCLAIMED. IN NO EVENT SHALL THE COPYRIGHT HOLDER OR CONTRIBUTORS BE LIABLE FOR ANY DIRECT, INDIRECT, INCIDENTAL, SPECIAL, EXEMPLARY, OR CONSEQUENTIAL DAMAGES (INCLUDING, BUT NOT LIMITED TO, PROCUREMENT OF SUBSTITUTE GOODS OR SERVICES; LOSS OF USE, DATA, OR PROFITS; OR BUSINESS INTERRUPTION) HOWEVER CAUSED AND ON ANY THEORY OF LIABILITY, WHETHER IN CONTRACT, STRICT LIABILITY, OR TORT (INCLUDING NEGLIGENCE OR OTHERWISE) ARISING IN ANY WAY OUT OF THE USE OF THIS SOFTWARE, EVEN IF ADVISED OF THE POSSIBILITY OF SUCH DAMAGE.
*/

#ifndef IMAGESTACK_PERMUTOHEDRAL_LATTICE_H
#define IMAGESTACK_PERMUTOHEDRAL_LATTICE_H

/*******************************************************************
 * Permutohedral Lattice implementation from:                      *
 * Fast High-Dimensional Filtering using the Permutohedral Lattice *
 * Andrew Adams, Jongmin Baek, Abe Davis                           *
 *******************************************************************/

#include <math.h>
#include <stdlib.h>
#include <stdio.h>
#include <string.h>

/*******************************************************************
 * Hash table implementation for permutohedral lattice             *
 *                                                                 *
 * The lattice points are stored sparsely using a hash table.      *
 * The key for each point is its spatial location in the (d+1)-    *
 * dimensional space.                                              *
 *                                                                 *
 *******************************************************************/
template <int KD, int VD>
class HashTablePermutohedral
{
public:
  /* Constructor
   *  kd_: the dimensionality of the position vectors on the hyperplane.
   *  vd_: the dimensionality of the value vectors
   */
  HashTablePermutohedral()
  {
    capacity = 1 << 15;
    capacity_bits = 0x7fff;
    filled = 0;
    entries = new Entry[capacity];
    keys = new short[KD*capacity/2];
    values = new float[VD*capacity/2];
    memset(values, 0, sizeof(float)*VD*capacity/2);
  }

  ~HashTablePermutohedral()
  {
    delete[] entries;
    delete[] keys;
    delete[] values;
  }

  // Returns the number of vectors stored.
  int size()
  {
    return filled;
  }

  // Returns a pointer to the keys array.
  const short *getKeys()
  {
    return keys;
  }

  // Returns a pointer to the values array.
  float *getValues()
  {
    return values;
  }

  /* Returns the index into the hash table for a given key.
   *     key: a pointer to the position vector.
   *       h: hash of the position vector.
   *  create: a flag specifying whether an entry should be created,
   *          should an entry with the given key not found.
   */
  int lookupOffset(const short *key, size_t h, bool create = true)
  {

    // Double hash table size if necessary
    if (filled >= (capacity/2)-1)
    {
      grow();
    }

    // Find the entry with the given key
    while (1)
    {
      Entry e = entries[h];
      // check if the cell is empty
      if (e.keyIdx == -1)
      {
        if (!create) return -1; // Return not found.
        // need to create an entry. Store the given key.
        for (int i = 0; i < KD; i++)
          keys[filled*KD+i] = key[i];
        e.keyIdx = filled*KD;
        e.valueIdx = filled*VD;
        entries[h] = e;
        filled++;
        return e.valueIdx;
      }

      // check if the cell has a matching key
      bool match = true;
      for (int i = 0; i < KD && match; i++)
        match = keys[e.keyIdx+i] == key[i];
      if (match)
        return e.valueIdx;

      // increment the bucket with wraparound
      h++;
      if (h == capacity) h = 0;
    }
  }

  /* Looks up the value vector associated with a given key vector.
   *        k : pointer to the key vector to be looked up.
   *   create : true if a non-existing key should be created.
   */
  float *lookup(const short *k, bool create = true)
  {
    size_t h = hash(k) & capacity_bits;
    int offset = lookupOffset(k, h, create);
    if (offset < 0) return NULL;
    else return values + offset;
  };

  /* Hash function used in this implementation. A simple base conversion. */
  size_t hash(const short *key)
  {
    size_t k = 0;
    for (int i = 0; i < KD; i++)
    {
      k += key[i];
      k *= 2531011;
    }
    return k;
  }

private:
  /* Grows the size of the hash table */
  void grow()
  {
<<<<<<< HEAD
    // printf("Resizing hash table from %zd to %zd\n", capacity, 2*capacity);

=======
>>>>>>> 9291254e
    size_t oldCapacity = capacity;
    capacity *= 2;
    capacity_bits = (capacity_bits << 1) | 1;

    // Migrate the value vectors.
    float *newValues = new float[VD*capacity/2];
    memset(newValues, 0, sizeof(float)*VD*capacity/2);
    memcpy(newValues, values, sizeof(float)*VD*filled);
    delete[] values;
    values = newValues;

    // Migrate the key vectors.
    short *newKeys = new short[KD*capacity/2];
    memcpy(newKeys, keys, sizeof(short)*KD*filled);
    delete[] keys;
    keys = newKeys;

    Entry *newEntries = new Entry[capacity];

    // Migrate the table of indices.
    for (size_t i = 0; i < oldCapacity; i++)
    {
      if (entries[i].keyIdx == -1) continue;
      size_t h = hash(keys + entries[i].keyIdx) & capacity_bits;
      while (newEntries[h].keyIdx != -1)
      {
        h++;
        if (h == capacity) h = 0;
      }
      newEntries[h] = entries[i];
    }
    delete[] entries;
    entries = newEntries;
  }

  // Private struct for the hash table entries.
  struct Entry
  {
    Entry() : keyIdx(-1), valueIdx(-1) {}
    int keyIdx;
    int valueIdx;
  };

  short *keys;
  float *values;
  Entry *entries;
  size_t capacity, filled;
  unsigned long capacity_bits;
};

/******************************************************************
 * The algorithm class that performs the filter                   *
 *                                                                *
 * PermutohedralLattice::filter(...) does all the work.           *
 *                                                                *
 ******************************************************************/
template <int D, int VD>
class PermutohedralLattice
{
public:
  /* Constructor
   *     d_ : dimensionality of key vectors
   *    vd_ : dimensionality of value vectors
   * nData_ : number of points in the input
   */
  PermutohedralLattice(int nData_, int nThreads_=1) :
    nData(nData_), nThreads(nThreads_)
  {

    // Allocate storage for various arrays
    float *scaleFactorTmp = new float[D];
    int *canonicalTmp = new int[(D+1)*(D+1)];

    replay = new ReplayEntry[nData*(D+1)];

    // compute the coordinates of the canonical simplex, in which
    // the difference between a contained point and the zero
    // remainder vertex is always in ascending order. (See pg.4 of paper.)
    for (int i = 0; i <= D; i++)
    {
      for (int j = 0; j <= D-i; j++)
        canonicalTmp[i*(D+1)+j] = i;
      for (int j = D-i+1; j <= D; j++)
        canonicalTmp[i*(D+1)+j] = i - (D+1);
    }
    canonical = canonicalTmp;

    // Compute parts of the rotation matrix E. (See pg.4-5 of paper.)
    for (int i = 0; i < D; i++)
    {
      // the diagonal entries for normalization
      scaleFactorTmp[i] = 1.0f/(sqrtf((float)(i+1)*(i+2)));

      /* We presume that the user would like to do a Gaussian blur of standard deviation
       * 1 in each dimension (or a total variance of d, summed over dimensions.)
       * Because the total variance of the blur performed by this algorithm is not d,
       * we must scale the space to offset this.
       *
       * The total variance of the algorithm is (See pg.6 and 10 of paper):
       *  [variance of splatting] + [variance of blurring] + [variance of splatting]
       *   = d(d+1)(d+1)/12 + d(d+1)(d+1)/2 + d(d+1)(d+1)/12
       *   = 2d(d+1)(d+1)/3.
       *
       * So we need to scale the space by (d+1)sqrt(2/3).
       */
      scaleFactorTmp[i] *= (D+1)*sqrtf(2.0/3);
    }
    scaleFactor = scaleFactorTmp;

    hashTables = new HashTablePermutohedral<D,VD>[nThreads];
  }


  ~PermutohedralLattice()
  {
    delete[] scaleFactor;
    delete[] replay;
    delete[] canonical;
    delete[] hashTables;
  }


  /* Performs splatting with given position and value vectors */
  void splat(float *position, float *value, int replay_index, int thread_index=0)
  {
    float elevated[D+1];
    int greedy[D+1];
    int rank[D+1];
    float barycentric[D+2];
    short key[D];

    // first rotate position into the (d+1)-dimensional hyperplane
    elevated[D] = -D*position[D-1]*scaleFactor[D-1];
    for (int i = D-1; i > 0; i--)
      elevated[i] = (elevated[i+1] -
                     i*position[i-1]*scaleFactor[i-1] +
                     (i+2)*position[i]*scaleFactor[i]);
    elevated[0] = elevated[1] + 2*position[0]*scaleFactor[0];

    // prepare to find the closest lattice points
    float scale = 1.0f/(D+1);

    // greedily search for the closest zero-colored lattice point
    int sum = 0;
    for (int i = 0; i <= D; i++)
    {
      float v = elevated[i]*scale;
      float up = ceilf(v)*(D+1);
      float down = floorf(v)*(D+1);

      if (up - elevated[i] < elevated[i] - down) greedy[i] = up;
      else greedy[i] = down;

      sum += greedy[i];
    }
    sum /= D+1;

    // rank differential to find the permutation between this simplex and the canonical one.
    // (See pg. 3-4 in paper.)
    memset(rank, 0, sizeof rank);
    for (int i = 0; i < D; i++)
      for (int j = i+1; j <= D; j++)
        if (elevated[i] - greedy[i] < elevated[j] - greedy[j]) rank[i]++;
        else rank[j]++;

    if (sum > 0)
    {
      // sum too large - the point is off the hyperplane.
      // need to bring down the ones with the smallest differential
      for (int i = 0; i <= D; i++)
      {
        if (rank[i] >= D + 1 - sum)
        {
          greedy[i] -= D+1;
          rank[i] += sum - (D+1);
        }
        else
          rank[i] += sum;
      }
    }
    else if (sum < 0)
    {
      // sum too small - the point is off the hyperplane
      // need to bring up the ones with largest differential
      for (int i = 0; i <= D; i++)
      {
        if (rank[i] < -sum)
        {
          greedy[i] += D+1;
          rank[i] += (D+1) + sum;
        }
        else
          rank[i] += sum;
      }
    }

    // Compute barycentric coordinates (See pg.10 of paper.)
    memset(barycentric, 0, sizeof barycentric);
    for (int i = 0; i <= D; i++)
    {
      barycentric[D-rank[i]] += (elevated[i] - greedy[i]) * scale;
      barycentric[D+1-rank[i]] -= (elevated[i] - greedy[i]) * scale;
    }
    barycentric[0] += 1.0f + barycentric[D+1];

    // Splat the value into each vertex of the simplex, with barycentric weights.
    for (int remainder = 0; remainder <= D; remainder++)
    {
      // Compute the location of the lattice point explicitly (all but the last coordinate - it's redundant because they sum to zero)
      for (int i = 0; i < D; i++)
        key[i] = greedy[i] + canonical[remainder*(D+1) + rank[i]];

      // Retrieve pointer to the value at this vertex.
      float * val = hashTables[thread_index].lookup(key, true);

      // Accumulate values with barycentric weight.
      for (int i = 0; i < VD; i++)
        val[i] += barycentric[remainder]*value[i];

      // Record this interaction to use later when slicing
      replay[replay_index*(D+1)+remainder].table = thread_index;
      replay[replay_index*(D+1)+remainder].offset = val - hashTables[thread_index].getValues();
      replay[replay_index*(D+1)+remainder].weight = barycentric[remainder];
    }
  }

  /* Merge the multiple threads' hash tables into the totals. */
  void merge_splat_threads(void)
  {
    if (nThreads <= 1)
      return;

    /* Merge the multiple hash tables into one, creating an offset remap table. */
    int *offset_remap[nThreads];
    for (int i = 1; i < nThreads; i++)
    {
      const short *oldKeys = hashTables[i].getKeys();
      const float *oldVals = hashTables[i].getValues();
      const int filled = hashTables[i].size();
      offset_remap[i] = new int[filled];
      for (int j = 0; j < filled; j++)
      {
	float *val = hashTables[0].lookup(oldKeys+j*D, true);
	const float *oldVal = oldVals + j*VD;
	for (int k = 0; k < VD; k++)
	  val[k] += oldVal[k];
	offset_remap[i][j] = val - hashTables[0].getValues();
      }
    }

    /* Rewrite the offsets in the replay structure from the above generated table. */
    for (int i = 0; i < nData*(D+1); i++)
      if (replay[i].table > 0)
	replay[i].offset = offset_remap[replay[i].table][replay[i].offset/VD];

    for (int i = 1; i < nThreads; i++)
      delete[] offset_remap[i];
  }

  /* Performs slicing out of position vectors. Note that the barycentric weights and the simplex
   * containing each position vector were calculated and stored in the splatting step.
   * We may reuse this to accelerate the algorithm. (See pg. 6 in paper.)
   */
  void slice(float *col, int replay_index)
  {
    float *base = hashTables[0].getValues();
    for (int j = 0; j < VD; j++) col[j] = 0;
    for (int i = 0; i <= D; i++)
    {
      ReplayEntry r = replay[replay_index*(D+1)+i];
      for (int j = 0; j < VD; j++)
      {
        col[j] += r.weight*base[r.offset + j];
      }
    }
  }

  /* Performs a Gaussian blur along each projected axis in the hyperplane. */
  void blur()
  {
    // Prepare arrays
    float *newValue = new float[VD*hashTables[0].size()];
    float *oldValue = hashTables[0].getValues();
    float *hashTableBase = oldValue;

    float zero[VD];
    for (int k = 0; k < VD; k++) zero[k] = 0;

    // For each of d+1 axes,
    for (int j = 0; j <= D; j++)
    {
#ifdef _OPENMP
#pragma omp parallel for shared(j, oldValue, newValue, hashTableBase, zero)
#endif
      // For each vertex in the lattice,
      for (int i = 0; i < hashTables[0].size(); i++)   // blur point i in dimension j
      {
        const short *key    = hashTables[0].getKeys() + i*(D); // keys to current vertex
	short neighbor1[D+1];
	short neighbor2[D+1];
        for (int k = 0; k < D; k++)
        {
          neighbor1[k] = key[k] + 1;
          neighbor2[k] = key[k] - 1;
        }
        neighbor1[j] = key[j] - D;
        neighbor2[j] = key[j] + D; // keys to the neighbors along the given axis.

        float *oldVal = oldValue + i*VD;
        float *newVal = newValue + i*VD;

        float *vm1, *vp1;

        vm1 = hashTables[0].lookup(neighbor1, false); // look up first neighbor
        if (vm1) vm1 = vm1 - hashTableBase + oldValue;
        else vm1 = zero;

        vp1 = hashTables[0].lookup(neighbor2, false); // look up second neighbor
        if (vp1) vp1 = vp1 - hashTableBase + oldValue;
        else vp1 = zero;

        // Mix values of the three vertices
        for (int k = 0; k < VD; k++)
          newVal[k] = (0.25f*vm1[k] + 0.5f*oldVal[k] + 0.25f*vp1[k]);
      }
      float *tmp = newValue;
      newValue = oldValue;
      oldValue = tmp;
      // the freshest data is now in oldValue, and newValue is ready to be written over
    }

    // depending where we ended up, we may have to copy data
    if (oldValue != hashTableBase)
    {
      memcpy(hashTableBase, oldValue, hashTables[0].size()*VD*sizeof(float));
      delete[] oldValue;
    }
    else
    {
      delete[] newValue;
    }
  }

private:

  int nData;
  int nThreads;
  const float *scaleFactor;
  const int *canonical;

  // slicing is done by replaying splatting (ie storing the sparse matrix)
  struct ReplayEntry
  {
    int table;
    int offset;
    float weight;
  } *replay;

  HashTablePermutohedral<D,VD> *hashTables;
};

#endif<|MERGE_RESOLUTION|>--- conflicted
+++ resolved
@@ -156,11 +156,6 @@
   /* Grows the size of the hash table */
   void grow()
   {
-<<<<<<< HEAD
-    // printf("Resizing hash table from %zd to %zd\n", capacity, 2*capacity);
-
-=======
->>>>>>> 9291254e
     size_t oldCapacity = capacity;
     capacity *= 2;
     capacity_bits = (capacity_bits << 1) | 1;
