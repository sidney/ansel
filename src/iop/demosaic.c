--- conflicted
+++ resolved
@@ -715,12 +715,12 @@
     if(err != CL_SUCCESS) goto error;
 
     // manage borders
-    dt_opencl_set_kernel_arg(darktable.opencl, devid, gd->kernel_border_interpolate, 0, sizeof(cl_mem), &dev_in);
-    dt_opencl_set_kernel_arg(darktable.opencl, devid, gd->kernel_border_interpolate, 1, sizeof(cl_mem), &dev_out);
-    dt_opencl_set_kernel_arg(darktable.opencl, devid, gd->kernel_border_interpolate, 2, sizeof(uint32_t), (void*)&roi_out->width);
-    dt_opencl_set_kernel_arg(darktable.opencl, devid, gd->kernel_border_interpolate, 3, sizeof(uint32_t), (void*)&roi_out->height);
-    dt_opencl_set_kernel_arg(darktable.opencl, devid, gd->kernel_border_interpolate, 4, sizeof(uint32_t), (void*)&data->filters);
-    err = dt_opencl_enqueue_kernel_2d(darktable.opencl, devid, gd->kernel_border_interpolate, sizes);
+    dt_opencl_set_kernel_arg(devid, gd->kernel_border_interpolate, 0, sizeof(cl_mem), &dev_in);
+    dt_opencl_set_kernel_arg(devid, gd->kernel_border_interpolate, 1, sizeof(cl_mem), &dev_out);
+    dt_opencl_set_kernel_arg(devid, gd->kernel_border_interpolate, 2, sizeof(uint32_t), (void*)&roi_out->width);
+    dt_opencl_set_kernel_arg(devid, gd->kernel_border_interpolate, 3, sizeof(uint32_t), (void*)&roi_out->height);
+    dt_opencl_set_kernel_arg(devid, gd->kernel_border_interpolate, 4, sizeof(uint32_t), (void*)&data->filters);
+    err = dt_opencl_enqueue_kernel_2d(devid, gd->kernel_border_interpolate, sizes);
     if(err != CL_SUCCESS) goto error;
 
   }
@@ -775,12 +775,12 @@
     if(err != CL_SUCCESS) goto error;
 
     // manage borders
-    dt_opencl_set_kernel_arg(darktable.opencl, devid, gd->kernel_border_interpolate, 0, sizeof(cl_mem), &dev_in);
-    dt_opencl_set_kernel_arg(darktable.opencl, devid, gd->kernel_border_interpolate, 1, sizeof(cl_mem), &dev_tmp);
-    dt_opencl_set_kernel_arg(darktable.opencl, devid, gd->kernel_border_interpolate, 2, sizeof(uint32_t), (void*)&roi_in->width);
-    dt_opencl_set_kernel_arg(darktable.opencl, devid, gd->kernel_border_interpolate, 3, sizeof(uint32_t), (void*)&roi_in->height);
-    dt_opencl_set_kernel_arg(darktable.opencl, devid, gd->kernel_border_interpolate, 4, sizeof(uint32_t), (void*)&data->filters);
-    err = dt_opencl_enqueue_kernel_2d(darktable.opencl, devid, gd->kernel_border_interpolate, sizes);
+    dt_opencl_set_kernel_arg(devid, gd->kernel_border_interpolate, 0, sizeof(cl_mem), &dev_in);
+    dt_opencl_set_kernel_arg(devid, gd->kernel_border_interpolate, 1, sizeof(cl_mem), &dev_tmp);
+    dt_opencl_set_kernel_arg(devid, gd->kernel_border_interpolate, 2, sizeof(uint32_t), (void*)&roi_in->width);
+    dt_opencl_set_kernel_arg(devid, gd->kernel_border_interpolate, 3, sizeof(uint32_t), (void*)&roi_in->height);
+    dt_opencl_set_kernel_arg(devid, gd->kernel_border_interpolate, 4, sizeof(uint32_t), (void*)&data->filters);
+    err = dt_opencl_enqueue_kernel_2d(devid, gd->kernel_border_interpolate, sizes);
     if(err != CL_SUCCESS) goto error;
 
     // scale temp buffer to output buffer
@@ -866,24 +866,14 @@
   const int program = 0; // from programs.conf
   dt_iop_demosaic_global_data_t *gd = (dt_iop_demosaic_global_data_t *)malloc(sizeof(dt_iop_demosaic_global_data_t));
   module->data = gd;
-<<<<<<< HEAD
-  gd->kernel_zoom_half_size   = dt_opencl_create_kernel(program, "clip_and_zoom_demosaic_half_size");
-  gd->kernel_ppg_green        = dt_opencl_create_kernel(program, "ppg_demosaic_green");
-  gd->kernel_green_eq         = dt_opencl_create_kernel(program, "green_equilibration");
-  gd->kernel_pre_median       = dt_opencl_create_kernel(program, "pre_median");
-  gd->kernel_ppg_green_median = dt_opencl_create_kernel(program, "ppg_demosaic_green_median");
-  gd->kernel_ppg_redblue      = dt_opencl_create_kernel(program, "ppg_demosaic_redblue");
-  gd->kernel_downsample       = dt_opencl_create_kernel(program, "clip_and_zoom");
-=======
-  gd->kernel_zoom_half_size     = dt_opencl_create_kernel(darktable.opencl, program, "clip_and_zoom_demosaic_half_size");
-  gd->kernel_ppg_green          = dt_opencl_create_kernel(darktable.opencl, program, "ppg_demosaic_green");
-  gd->kernel_green_eq           = dt_opencl_create_kernel(darktable.opencl, program, "green_equilibration");
-  gd->kernel_pre_median         = dt_opencl_create_kernel(darktable.opencl, program, "pre_median");
-  gd->kernel_ppg_green_median   = dt_opencl_create_kernel(darktable.opencl, program, "ppg_demosaic_green_median");
-  gd->kernel_ppg_redblue        = dt_opencl_create_kernel(darktable.opencl, program, "ppg_demosaic_redblue");
-  gd->kernel_downsample         = dt_opencl_create_kernel(darktable.opencl, program, "clip_and_zoom");
-  gd->kernel_border_interpolate = dt_opencl_create_kernel(darktable.opencl, program, "border_interpolate");
->>>>>>> b0abe732
+  gd->kernel_zoom_half_size     = dt_opencl_create_kernel(program, "clip_and_zoom_demosaic_half_size");
+  gd->kernel_ppg_green          = dt_opencl_create_kernel(program, "ppg_demosaic_green");
+  gd->kernel_green_eq           = dt_opencl_create_kernel(program, "green_equilibration");
+  gd->kernel_pre_median         = dt_opencl_create_kernel(program, "pre_median");
+  gd->kernel_ppg_green_median   = dt_opencl_create_kernel(program, "ppg_demosaic_green_median");
+  gd->kernel_ppg_redblue        = dt_opencl_create_kernel(program, "ppg_demosaic_redblue");
+  gd->kernel_downsample         = dt_opencl_create_kernel(program, "clip_and_zoom");
+  gd->kernel_border_interpolate = dt_opencl_create_kernel(program, "border_interpolate");
 }
 
 void cleanup(dt_iop_module_t *module)
@@ -897,7 +887,6 @@
 void cleanup_global(dt_iop_module_so_t *module)
 {
   dt_iop_demosaic_global_data_t *gd = (dt_iop_demosaic_global_data_t *)module->data;
-<<<<<<< HEAD
   dt_opencl_free_kernel(gd->kernel_zoom_half_size);
   dt_opencl_free_kernel(gd->kernel_ppg_green);
   dt_opencl_free_kernel(gd->kernel_pre_median);
@@ -905,16 +894,7 @@
   dt_opencl_free_kernel(gd->kernel_ppg_green_median);
   dt_opencl_free_kernel(gd->kernel_ppg_redblue);
   dt_opencl_free_kernel(gd->kernel_downsample);
-=======
-  dt_opencl_free_kernel(darktable.opencl, gd->kernel_zoom_half_size);
-  dt_opencl_free_kernel(darktable.opencl, gd->kernel_ppg_green);
-  dt_opencl_free_kernel(darktable.opencl, gd->kernel_pre_median);
-  dt_opencl_free_kernel(darktable.opencl, gd->kernel_green_eq);
-  dt_opencl_free_kernel(darktable.opencl, gd->kernel_ppg_green_median);
-  dt_opencl_free_kernel(darktable.opencl, gd->kernel_ppg_redblue);
-  dt_opencl_free_kernel(darktable.opencl, gd->kernel_downsample);
-  dt_opencl_free_kernel(darktable.opencl, gd->kernel_border_interpolate);
->>>>>>> b0abe732
+  dt_opencl_free_kernel(gd->kernel_border_interpolate);
   free(module->data);
   module->data = NULL;
 }
