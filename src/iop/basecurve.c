--- conflicted
+++ resolved
@@ -713,15 +713,9 @@
   return TRUE;
 
 error:
-<<<<<<< HEAD
   dt_opencl_release_mem_object(dev_m);
   dt_opencl_release_mem_object(dev_coeffs);
-  dt_print(DT_DEBUG_OPENCL, "[opencl_basecurve] couldn't enqueue kernel! %d\n", err);
-=======
-  if(dev_m != NULL) dt_opencl_release_mem_object(dev_m);
-  if(dev_coeffs != NULL) dt_opencl_release_mem_object(dev_coeffs);
   dt_print(DT_DEBUG_OPENCL, "[opencl_basecurve_lut] couldn't enqueue kernel! %d\n", err);
->>>>>>> 1e1ee2cc
   return FALSE;
 }
 
