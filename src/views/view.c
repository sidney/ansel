--- conflicted
+++ resolved
@@ -173,19 +173,23 @@
     /* iterator plugins and cleanup plugins in current view */
     GList *plugins = g_list_last(darktable.lib->plugins);
     while (plugins)
+    {
+      dt_lib_module_t *plugin = (dt_lib_module_t *)(plugins->data);
+
+      if (!plugin && !plugin->views)
+        fprintf(stderr,"module %s doesnt have views flags\n",plugin->name());
+
+      /* does this module belong to current view ?*/
+      if (plugin->views() & v->view(v) )
       {
-	dt_lib_module_t *plugin = (dt_lib_module_t *)(plugins->data);
-
-	if (!plugin && !plugin->views)
-	  fprintf(stderr,"module %s doesnt have views flags\n",plugin->name());
-
-	/* does this module belong to current view ?*/
-	if (plugin->views() & v->view(v) )
-	  plugin->gui_cleanup(plugin);
-
-	/* get next plugin */
-	plugins = g_list_previous(plugins);
+        plugin->gui_cleanup(plugin);
+        dt_accel_disconnect_list(plugin->accel_closures);
+        plugin->accel_closures = NULL;
       }
+
+      /* get next plugin */
+      plugins = g_list_previous(plugins);
+    }
 
     /* leave the current view*/
     if(vm->current_view >= 0 && v->leave) v->leave(v);
@@ -207,35 +211,40 @@
 
   if (!error)
   {
-<<<<<<< HEAD
-     GList *plugins;
+    GList *plugins;
     
     /* cleanup current view before initialization of new  */
     if (vm->current_view >=0)
     {
       /* leave current view */
       if(v->leave) v->leave(v);
-   
+      dt_accel_disconnect_list(v->accel_closures);
+      v->accel_closures = NULL;
+
       /* iterator plugins and cleanup plugins in current view */
       plugins = g_list_last(darktable.lib->plugins);
       while (plugins)
       {
-	  dt_lib_module_t *plugin = (dt_lib_module_t *)(plugins->data);
-	  
-	  if (!plugin && !plugin->views)
-	    fprintf(stderr,"module %s doesnt have views flags\n",plugin->name());
-	  
-	  /* does this module belong to current view ?*/
-	  if (plugin->views() & v->view(v) )
-	    plugin->gui_cleanup(plugin);
-
-	  /* get next plugin */
-	  plugins = g_list_previous(plugins);
+        dt_lib_module_t *plugin = (dt_lib_module_t *)(plugins->data);
+
+        if (!plugin && !plugin->views)
+          fprintf(stderr,"module %s doesnt have views flags\n",plugin->name());
+
+        /* does this module belong to current view ?*/
+        if (plugin->views() & v->view(v) )
+        {
+          plugin->gui_cleanup(plugin);
+          dt_accel_disconnect_list(plugin->accel_closures);
+          plugin->accel_closures = NULL;
+        }
+
+        /* get next plugin */
+        plugins = g_list_previous(plugins);
       }
 
       /* remove all widets in all containers */
       for(int l=0;l<DT_UI_CONTAINER_SIZE;l++)
-	dt_ui_container_clear(darktable.gui->ui, l);
+        dt_ui_container_clear(darktable.gui->ui, l);
     }
 
     /* change current view to the new view */
@@ -251,19 +260,23 @@
       dt_lib_module_t *plugin = (dt_lib_module_t *)(plugins->data);
       if( plugin->views() & nv->view(v) )
       {
-	/* module should be in this view, lets initialize */        
-	plugin->gui_init(plugin);
-	
-	/* try get the module expander  */
-	GtkWidget *w = NULL;
-	w = dt_lib_gui_get_expander(plugin);
-
-	/* if we dont got an expander lets add the widget */
-	if (!w)
-	  w = plugin->widget;
-
-	/* add module to it's container */
-	dt_ui_container_add_widget(darktable.gui->ui, plugin->container(), w);
+        /* module should be in this view, lets initialize */
+        plugin->gui_init(plugin);
+
+        /* try get the module expander  */
+        GtkWidget *w = NULL;
+        w = dt_lib_gui_get_expander(plugin);
+
+        if(plugin->connect_key_accels)
+          plugin->connect_key_accels(plugin);
+        dt_lib_connect_common_accels(plugin);
+
+        /* if we dont got an expander lets add the widget */
+        if (!w)
+          w = plugin->widget;
+
+        /* add module to it's container */
+        dt_ui_container_add_widget(darktable.gui->ui, plugin->container(), w);
 
       }
 
@@ -278,67 +291,58 @@
       dt_lib_module_t *plugin = (dt_lib_module_t *)(plugins->data);
       if(plugin->views() & nv->view(v))
       {
-	/* set expanded if last mode was that */
-	char var[1024];
-	gboolean expanded = FALSE;
-	if (plugin->expandable())
-	{
-	  snprintf(var, 1024, "plugins/lighttable/%s/expanded", plugin->plugin_name);
-	  expanded = dt_conf_get_bool(var);
-	  gtk_expander_set_expanded (plugin->expander, expanded);
-	
-	  /* show expander if visible  */
-	  if(dt_lib_is_visible(plugin))
-	    gtk_widget_show_all(GTK_WIDGET(plugin->expander));
-	  else
-	    gtk_widget_hide(GTK_WIDGET(plugin->expander));
-	}
-
-	/* show/hide plugin widget depending on expanded flag or if plugin
+        /* set expanded if last mode was that */
+        char var[1024];
+        gboolean expanded = FALSE;
+        if (plugin->expandable())
+        {
+          snprintf(var, 1024, "plugins/lighttable/%s/expanded", plugin->plugin_name);
+          expanded = dt_conf_get_bool(var);
+          gtk_expander_set_expanded (plugin->expander, expanded);
+
+          /* show expander if visible  */
+          if(dt_lib_is_visible(plugin))
+            gtk_widget_show_all(GTK_WIDGET(plugin->expander));
+          else
+            gtk_widget_hide(GTK_WIDGET(plugin->expander));
+        }
+
+        /* show/hide plugin widget depending on expanded flag or if plugin
 	   not is expandeable() */
-	if(dt_lib_is_visible(plugin) && (expanded || !plugin->expandable())) 
-	  gtk_widget_show_all(plugin->widget);
-	else         
-	  gtk_widget_hide_all(plugin->widget);	
+        if(dt_lib_is_visible(plugin) && (expanded || !plugin->expandable()))
+          gtk_widget_show_all(plugin->widget);
+        else
+          gtk_widget_hide_all(plugin->widget);
       }
 
       /* lets get next plugin */
       plugins = g_list_previous(plugins); 
     }
-  
- 
-   /* enter view */
-   if(newv >= 0 && nv->enter) nv->enter(nv);
- 
-   /* raise view changed signal */
-    dt_control_signal_raise(darktable.signals, DT_SIGNAL_VIEWMANAGER_VIEW_CHANGED);
- 
-   /* add endmarkers to left and right center containers */
-   GtkWidget *endmarker = gtk_drawing_area_new();
-   dt_ui_container_add_widget(darktable.gui->ui, DT_UI_CONTAINER_PANEL_LEFT_CENTER, endmarker);
-   g_signal_connect (G_OBJECT (endmarker), "expose-event",
-                     G_CALLBACK (dt_control_expose_endmarker), 0);
-   gtk_widget_set_size_request(endmarker, -1, 50);
-   gtk_widget_show(endmarker);
-   
-   endmarker = gtk_drawing_area_new();
-   dt_ui_container_add_widget(darktable.gui->ui, DT_UI_CONTAINER_PANEL_RIGHT_CENTER, endmarker);
-   g_signal_connect (G_OBJECT (endmarker), "expose-event",
-		     G_CALLBACK (dt_control_expose_endmarker), (gpointer)1);
-   gtk_widget_set_size_request(endmarker, -1, 50);
-   gtk_widget_show(endmarker);   
-=======
-    if(vm->current_view >= 0 && v->leave) v->leave(v);
-    if(vm->current_view >= 0)
-    {
-      dt_accel_disconnect_list(v->accel_closures);
-      v->accel_closures = NULL;
-    }
-    vm->current_view = newv;
+
+
+    /* enter view */
     if(newv >= 0 && nv->enter) nv->enter(nv);
     if(newv >= 0 && nv->connect_key_accels)
       nv->connect_key_accels(nv);
->>>>>>> 677ed062
+
+
+    /* raise view changed signal */
+    dt_control_signal_raise(darktable.signals, DT_SIGNAL_VIEWMANAGER_VIEW_CHANGED);
+
+    /* add endmarkers to left and right center containers */
+    GtkWidget *endmarker = gtk_drawing_area_new();
+    dt_ui_container_add_widget(darktable.gui->ui, DT_UI_CONTAINER_PANEL_LEFT_CENTER, endmarker);
+    g_signal_connect (G_OBJECT (endmarker), "expose-event",
+                      G_CALLBACK (dt_control_expose_endmarker), 0);
+    gtk_widget_set_size_request(endmarker, -1, 50);
+    gtk_widget_show(endmarker);
+
+    endmarker = gtk_drawing_area_new();
+    dt_ui_container_add_widget(darktable.gui->ui, DT_UI_CONTAINER_PANEL_RIGHT_CENTER, endmarker);
+    g_signal_connect (G_OBJECT (endmarker), "expose-event",
+                      G_CALLBACK (dt_control_expose_endmarker), (gpointer)1);
+    gtk_widget_set_size_request(endmarker, -1, 50);
+    gtk_widget_show(endmarker);
   }
 
   return error;
@@ -1038,68 +1042,7 @@
   DT_DEBUG_SQLITE3_BIND_INT(darktable.view_manager->statements.make_selected, 1, iid);
   sqlite3_step(darktable.view_manager->statements.make_selected);
 
-<<<<<<< HEAD
   dt_view_filmstrip_scroll_to_image(vm,iid);
-=======
-  vm->film_strip_scroll_to=vm->film_strip_active_image=iid;
-}
-
-void dt_view_film_strip_open(dt_view_manager_t *vm, void (*activated)(const int imgid, void*), void *data)
-{
-  dt_view_t *self = (dt_view_t *)data;
-  dt_develop_t *dev = NULL;
-
-  if(!strcmp(self->name(self),"darkroom"))
-    dev = (dt_develop_t *)self->data;
-
-  vm->film_strip_activated = activated;
-  vm->film_strip_data = data;
-  vm->film_strip_on = 1;
-  if(vm->film_strip.enter) vm->film_strip.enter(&vm->film_strip);
-  if(vm->film_strip.connect_key_accels)
-    vm->film_strip.connect_key_accels(&vm->film_strip);
-  const int tb = darktable.control->tabborder;
-  const int wd = darktable.control->width  - 2*tb;
-  const int ht = darktable.control->height - 2*tb;
-  dt_view_manager_configure (vm, wd, ht);
-  
-  if(dev && dev->image)
-    dt_view_film_strip_scroll_to(vm, dev->image->id);
-}
-
-void dt_view_film_strip_close(dt_view_manager_t *vm)
-{
-  if(vm->film_strip.leave) vm->film_strip.leave(&vm->film_strip);
-  dt_accel_disconnect_list(vm->film_strip.accel_closures);
-  vm->film_strip.accel_closures = NULL;
-
-  dt_conf_set_float("plugins/filmstrip/size", vm->film_strip_size);
-
-  vm->film_strip_on = 0;
-  const int tb = darktable.control->tabborder;
-  const int wd = darktable.control->width  - 2*tb;
-  const int ht = darktable.control->height - 2*tb;
-  dt_view_manager_configure (vm, wd, ht);
-}
-
-void dt_view_film_strip_toggle(dt_view_manager_t *vm, void (*activated)(const int imgid, void*), void *data)
-{
-  if(dt_conf_get_bool("plugins/filmstrip/on"))
-  {
-    dt_view_film_strip_close(vm);
-    dt_conf_set_bool("plugins/filmstrip/on", FALSE);
-  }
-  else
-  {
-    dt_view_film_strip_open(vm, activated, data);
-    dt_conf_set_bool("plugins/filmstrip/on", TRUE);
-  }
-}
-
-void dt_view_film_strip_scroll_to(dt_view_manager_t *vm, const int st)
-{
-  vm->film_strip_scroll_to = st;
->>>>>>> 677ed062
 }
 
 void dt_view_filmstrip_prefetch()
