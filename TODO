0.5 release:
<<<<<<< HEAD
- dt file format:
  - ext.dt
  - write module versions
    to check history stack params compatibility (also do this in db)
  - write dttags doesn't work if stack is discarded (should remove the file)
- database future proof:
  - image caption, description, license, tag description?
- remove gamma correction at end completely
- decapitalize icc profile names
- busy indicators of some simple kind
- thumbnail regeneration trigger: expose after image loaded not enough?
- multiselect film import
- give tag for each film roll during import, make editing easy after
=======
- compare sha1sum in db with image on open.
>>>>>>> 3a6259da
- all phat sliders
- whitebalance finetune presets: interpolate if not all in wb_presets.c
- develop bottom panel: color picker:
  - also pick output profile and zone
  - remove before label etc
- redraw problem in basecurve / tonecurve (flat line)
- gimp code: optimized jpeg + gui for export
- custom presets with name
- exposure pipe:
  - implement cool highlight reconstruction with new information above max.
- wb invalidate presets on change.
- embedded profiles?
- aspect ratio presets
- save custom defaults (sqlite table iop_defaults) to external file as well
- export override for output path (collection)
- leave corners free (top/bottom scrolling indicators)
- resource conflict: load jobs reimport and dt
  gui develop full buf/mipf buf priority!
  - does dev actually hold a mipf reference?
  - dev enter while still reimporting crashes.
- save current settings as preset
- load only icc profiles which mach current camera and in/out selectively.
- import small pfm: black border in preview?
- color picker dont update?
- export/select by edited/up-to-date exported
- libs/history
  - favorites list (custom styles or so)
- if dir is not found, try known top-levels or ask for new
- darkroom mode plugin template
- mirror horizontal/vertical in crop/rotate, drag crop box, bypass angle==0
- gnome-color-manager dbus interaction
- highlight reconstruction/tonemapping (reinhard 02)
- write dttags on image_cache_flush?
- ctrl + 01234 in lighttable => stars
- esc -> unfullscreen -> center
- automatic re-import in raw import on button press?
- auto center/filter to 1 star/filename if new film is loaded
  - or: presets for every film in separate db.
- histogram fill light mouse gesture
- exposure: highlight clipped parts
- user preferences
  - automatic application of history stacks due to pattern matching.
  - gconf option for maximum number of jobs?
  - gconf performance presets (memory/preview subsample)
- scroll to opened expander in darkroom mode.

later:
- views/browse.c: browse by similar tag:
  inner 1:1 lighttable image, border with smaller images with
  related tags, 2*k+2 many.
- browse clusters of images by
  - extract image statistics/compare metric
  - faces (opencv), hist L, hist wtf, hist (a,b)
  - select (random?) representative
- film strip in develop mode to switch to next image.
- artistic vignetting (applied after cropping)
- lighttable side-by-side mode
- color labels, key shortcuts, sorting by color, bg of image in color.
- noise/film grain simulator plugin
- embedded thumbnail as static snapshot
- try gegl 0.1.2
- mac bitch: gegl.h and Carbon.h are not friends.
- exr io
- tiff io
  TIFFSetField(out, TIFFTAG_COMPRESSION, COMPRESSION_DEFLATE);
  TIFFSetField(out, TIFFTAG_ZIPQUALITY, 9);
  TIFFSetField(out, TIFFTAG_PREDICTOR, 2);
- progress bars for coresponding widgets (export)?
- efficiency:
  - dt_image_expose: check history cached in flags?
  - dt_dev_process_to_mip: check hash?

bugs:
- develop left without mipf loaded => output_width messed up.
- open_raw has img cleaned up before finished during dt_exit
- import while still importing crashes.

cleanup:
- keep stdout clean! (shut up exiv2 and jpg)
- add some user guide documentation.
- remove all rc = clang errors?
- check all g_list_delete_link 
- remove last few non-gconf settings.
- remove gtk_drawing_area_size()


- copy function in lib:
  - flags, tags
  - histogram :)

1.0 roadmap:
- better demosaicing
- quickly template for dt plugins (translatable)

feature requests:
 - gphoto2 import (views/acquire)
 - bzip2 compressed content
 - offline media reference in db
 - user orient rotation
 - spot removal brush
 - images of expensive cameras for webpage.
 - libglade => gtkbuilder.

usability:
 - closeup in 3:1 5:1 or 2:1 ?
 - navigation widget for lib?

cache:
 - user profile guided prefetching for full raw load!
<|MERGE_RESOLUTION|>--- conflicted
+++ resolved
@@ -1,5 +1,4 @@
 0.5 release:
-<<<<<<< HEAD
 - dt file format:
   - ext.dt
   - write module versions
@@ -13,9 +12,7 @@
 - thumbnail regeneration trigger: expose after image loaded not enough?
 - multiselect film import
 - give tag for each film roll during import, make editing easy after
-=======
 - compare sha1sum in db with image on open.
->>>>>>> 3a6259da
 - all phat sliders
 - whitebalance finetune presets: interpolate if not all in wb_presets.c
 - develop bottom panel: color picker:
